--- conflicted
+++ resolved
@@ -1084,7 +1084,7 @@
     ACLs = str:tokens(
 	     iolist_to_binary(
 	       io_lib:format("~p.",
-			     [ets:select(
+			     [mnesia:dirty_select(
 				acl,
 				ets:fun2ms(
 				  fun({acl, {Name, H}, Spec}) when H == Host ->
@@ -1092,7 +1092,6 @@
 				  end))])),
 	     <<"\n">>),
     {result,
-<<<<<<< HEAD
      #xdata{title = ?T(Lang, <<"Access Control List Configuration">>),
 	    type = form,
 	    fields = [?HFIELD(),
@@ -1100,48 +1099,11 @@
 				   label = ?T(Lang, <<"Access control lists">>),
 				   var = <<"acls">>,
 				   values = ACLs}]}};
-=======
-     [#xmlel{name = <<"x">>,
-	     attrs = [{<<"xmlns">>, ?NS_XDATA}],
-	     children =
-		 [?HFIELD(),
-		  #xmlel{name = <<"title">>, attrs = [],
-			 children =
-			     [{xmlcdata,
-			       ?T(Lang,
-				  <<"Access Control List Configuration">>)}]},
-		  #xmlel{name = <<"field">>,
-			 attrs =
-			     [{<<"type">>, <<"text-multi">>},
-			      {<<"label">>,
-			       ?T(Lang, <<"Access control lists">>)},
-			      {<<"var">>, <<"acls">>}],
-			 children =
-			     lists:map(fun (S) ->
-					       #xmlel{name = <<"value">>,
-						      attrs = [],
-						      children =
-							  [{xmlcdata, S}]}
-				       end,
-				       str:tokens(iolist_to_binary(io_lib:format("~p.",
-										 [mnesia:dirty_select(acl,
-											     [{{acl,
-												{'$1',
-												 '$2'},
-												'$3'},
-											       [{'==',
-												 '$2',
-												 Host}],
-											       [{{acl,
-												  '$1',
-												  '$3'}}]}])])),
-						  <<"\n">>))}]}]};
->>>>>>> 1a6d340c
 get_form(Host, [<<"config">>, <<"access">>], Lang) ->
     Accs = str:tokens(
 	     iolist_to_binary(
 	       io_lib:format("~p.",
-			     [ets:select(
+			     [mnesia:dirty_select(
 				access,
 				ets:fun2ms(
 				  fun({access, {Name, H}, Acc}) when H == Host ->
@@ -1149,7 +1111,6 @@
 				  end))])),
 	     <<"\n">>),
     {result,
-<<<<<<< HEAD
      #xdata{title = ?T(Lang, <<"Access Configuration">>),
 	    type = form,
 	    fields = [?HFIELD(),
@@ -1157,41 +1118,6 @@
 				   label = ?T(Lang, <<"Access rules">>),
 				   var = <<"access">>,
 				   values = Accs}]}};
-=======
-     [#xmlel{name = <<"x">>,
-	     attrs = [{<<"xmlns">>, ?NS_XDATA}],
-	     children =
-		 [?HFIELD(),
-		  #xmlel{name = <<"title">>, attrs = [],
-			 children =
-			     [{xmlcdata,
-			       ?T(Lang, <<"Access Configuration">>)}]},
-		  #xmlel{name = <<"field">>,
-			 attrs =
-			     [{<<"type">>, <<"text-multi">>},
-			      {<<"label">>, ?T(Lang, <<"Access rules">>)},
-			      {<<"var">>, <<"access">>}],
-			 children =
-			     lists:map(fun (S) ->
-					       #xmlel{name = <<"value">>,
-						      attrs = [],
-						      children =
-							  [{xmlcdata, S}]}
-				       end,
-				       str:tokens(iolist_to_binary(io_lib:format("~p.",
-										 [mnesia:dirty_select(access,
-											     [{{access,
-												{'$1',
-												 '$2'},
-												'$3'},
-											       [{'==',
-												 '$2',
-												 Host}],
-											       [{{access,
-												  '$1',
-												  '$3'}}]}])])),
-						  <<"\n">>))}]}]};
->>>>>>> 1a6d340c
 get_form(_Host, ?NS_ADMINL(<<"add-user">>), Lang) ->
     {result,
      #xdata{title = ?T(Lang, <<"Add User">>),
@@ -1646,7 +1572,7 @@
 				    [{#session{usr = {LUser, LServer, '_'},
 					       sid = '$1',
 					       info = '$2',
-					       _ = '_'},
+						_ = '_'},
 				      [], [{{'$1', '$2'}}]}]),
 	  Pids = [P || {{_, P}, Info} <- SIs,
 		       not proplists:get_bool(offline, Info)],
@@ -1659,7 +1585,7 @@
 				 [{#session{usr = {LUser, LServer, R},
 					    sid = '$1',
 					    info = '$2',
-					    _ = '_'},
+						      _ = '_'},
 				   [], [{{'$1', '$2'}}]}]),
 	  case proplists:get_bool(offline, Info) of
 	    true -> ok;
