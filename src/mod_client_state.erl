%%%----------------------------------------------------------------------
%%% File    : mod_client_state.erl
%%% Author  : Holger Weiss <holger@zedat.fu-berlin.de>
%%% Purpose : Filter stanzas sent to inactive clients (XEP-0352)
%%% Created : 11 Sep 2014 by Holger Weiss <holger@zedat.fu-berlin.de>
%%%
%%%
%%% ejabberd, Copyright (C) 2014-2016   ProcessOne
%%%
%%% This program is free software; you can redistribute it and/or
%%% modify it under the terms of the GNU General Public License as
%%% published by the Free Software Foundation; either version 2 of the
%%% License, or (at your option) any later version.
%%%
%%% This program is distributed in the hope that it will be useful,
%%% but WITHOUT ANY WARRANTY; without even the implied warranty of
%%% MERCHANTABILITY or FITNESS FOR A PARTICULAR PURPOSE.  See the GNU
%%% General Public License for more details.
%%%
%%% You should have received a copy of the GNU General Public License along
%%% with this program; if not, write to the Free Software Foundation, Inc.,
%%% 51 Franklin Street, Fifth Floor, Boston, MA 02110-1301 USA.
%%%
%%%----------------------------------------------------------------------

-module(mod_client_state).
-author('holger@zedat.fu-berlin.de').
-protocol({xep, 85, '2.1'}).
-protocol({xep, 352, '0.1'}).

-behavior(gen_mod).

%% gen_mod callbacks.
-export([start/2, stop/1, mod_opt_type/1, depends/2]).

%% ejabberd_hooks callbacks.
-export([filter_presence/4, filter_chat_states/4, filter_pep/4, filter_other/4,
	 flush_queue/3, add_stream_feature/2]).

-include("ejabberd.hrl").
-include("logger.hrl").
-include("xmpp.hrl").

-define(CSI_QUEUE_MAX, 100).

-type csi_type() :: presence | chatstate | {pep, binary()}.
-type csi_key() :: {ljid(), csi_type()}.
-type csi_stanza() :: {csi_key(), erlang:timestamp(), xmlel()}.
-type csi_queue() :: [csi_stanza()].

%%--------------------------------------------------------------------
%% gen_mod callbacks.
%%--------------------------------------------------------------------

-spec start(binary(), gen_mod:opts()) -> ok.

start(Host, Opts) ->
    QueuePresence =
	gen_mod:get_opt(queue_presence, Opts,
			fun(B) when is_boolean(B) -> B end,
			true),
    QueueChatStates =
	gen_mod:get_opt(queue_chat_states, Opts,
			fun(B) when is_boolean(B) -> B end,
			true),
    QueuePEP =
	gen_mod:get_opt(queue_pep, Opts,
			fun(B) when is_boolean(B) -> B end,
			true),
    if QueuePresence; QueueChatStates; QueuePEP ->
	   ejabberd_hooks:add(c2s_post_auth_features, Host, ?MODULE,
			      add_stream_feature, 50),
	   if QueuePresence ->
		  ejabberd_hooks:add(csi_filter_stanza, Host, ?MODULE,
				     filter_presence, 50);
	      true -> ok
	   end,
	   if QueueChatStates ->
		  ejabberd_hooks:add(csi_filter_stanza, Host, ?MODULE,
				     filter_chat_states, 50);
	      true -> ok
	   end,
	   if QueuePEP ->
		  ejabberd_hooks:add(csi_filter_stanza, Host, ?MODULE,
				     filter_pep, 50);
	      true -> ok
	   end,
	   ejabberd_hooks:add(csi_filter_stanza, Host, ?MODULE,
			      filter_other, 100),
	   ejabberd_hooks:add(csi_flush_queue, Host, ?MODULE,
			      flush_queue, 50);
       true -> ok
    end.

-spec stop(binary()) -> ok.

stop(Host) ->
    QueuePresence =
	gen_mod:get_module_opt(Host, ?MODULE, queue_presence,
			       fun(B) when is_boolean(B) -> B end,
			       true),
    QueueChatStates =
	gen_mod:get_module_opt(Host, ?MODULE, queue_chat_states,
			       fun(B) when is_boolean(B) -> B end,
			       true),
    QueuePEP =
	gen_mod:get_module_opt(Host, ?MODULE, queue_pep,
			       fun(B) when is_boolean(B) -> B end,
			       true),
    if QueuePresence; QueueChatStates; QueuePEP ->
	   ejabberd_hooks:delete(c2s_post_auth_features, Host, ?MODULE,
				 add_stream_feature, 50),
	   if QueuePresence ->
		  ejabberd_hooks:delete(csi_filter_stanza, Host, ?MODULE,
					filter_presence, 50);
	      true -> ok
	   end,
	   if QueueChatStates ->
		  ejabberd_hooks:delete(csi_filter_stanza, Host, ?MODULE,
					filter_chat_states, 50);
	      true -> ok
	   end,
	   if QueuePEP ->
		  ejabberd_hooks:delete(csi_filter_stanza, Host, ?MODULE,
					filter_pep, 50);
	      true -> ok
	   end,
	   ejabberd_hooks:delete(csi_filter_stanza, Host, ?MODULE,
				 filter_other, 100),
	   ejabberd_hooks:delete(csi_flush_queue, Host, ?MODULE,
				 flush_queue, 50);
       true -> ok
    end.

-spec mod_opt_type(atom()) -> fun((term()) -> term()) | [atom()].

mod_opt_type(queue_presence) ->
    fun(B) when is_boolean(B) -> B end;
mod_opt_type(queue_chat_states) ->
    fun(B) when is_boolean(B) -> B end;
mod_opt_type(queue_pep) ->
    fun(B) when is_boolean(B) -> B end;
mod_opt_type(_) -> [queue_presence, queue_chat_states, queue_pep].

-spec depends(binary(), gen_mod:opts()) -> [{module(), hard | soft}].

depends(_Host, _Opts) ->
    [].

%%--------------------------------------------------------------------
%% ejabberd_hooks callbacks.
%%--------------------------------------------------------------------

<<<<<<< HEAD
-spec filter_presence({ejabberd_c2s:state(), [stanza()]}, binary(), stanza())
      -> {ejabberd_c2s:state(), [stanza()]} |
	 {stop, {ejabberd_c2s:state(), [stanza()]}}.

filter_presence({C2SState, _OutStanzas} = Acc, Host,
		#presence{type = Type} = Stanza) ->
    if Type == available; Type == unavailable ->
	    ?DEBUG("Got availability presence stanza", []),
	    queue_add(presence, Stanza, Host, C2SState);
       true ->
	    Acc
=======
-spec filter_presence({term(), [xmlel()]}, binary(), jid(), xmlel())
      -> {term(), [xmlel()]} | {stop, {term(), [xmlel()]}}.

filter_presence({C2SState, _OutStanzas} = Acc, Host, To,
		#xmlel{name = <<"presence">>, attrs = Attrs} = Stanza) ->
    case fxml:get_attr(<<"type">>, Attrs) of
      {value, Type} when Type /= <<"unavailable">> ->
	  Acc;
      _ ->
	  ?DEBUG("Got availability presence stanza for ~s",
		 [jid:to_string(To)]),
	  queue_add(presence, Stanza, Host, C2SState)
>>>>>>> 1a6d340c
    end;
filter_presence(Acc, _Host, _To, _Stanza) -> Acc.

<<<<<<< HEAD
-spec filter_chat_states({ejabberd_c2s:state(), [stanza()]}, binary(), stanza())
      -> {ejabberd_c2s:state(), [stanza()]} |
	 {stop, {ejabberd_c2s:state(), [stanza()]}}.

filter_chat_states({C2SState, _OutStanzas} = Acc, Host,
		   #message{from = From, to = To} = Stanza) ->
    case xmpp_util:is_standalone_chat_state(Stanza) of
	true ->
	    case {From, To} of
		{#jid{luser = U, lserver = S}, #jid{luser = U, lserver = S}} ->
		    %% Don't queue (carbon copies of) chat states from other
		    %% resources, as they might be used to sync the state of
		    %% conversations across clients.
		    Acc;
		_ ->
		    ?DEBUG("Got standalone chat state notification", []),
		    queue_add(chatstate, Stanza, Host, C2SState)
	    end;
	false ->
	    Acc
=======
-spec filter_chat_states({term(), [xmlel()]}, binary(), jid(), xmlel())
      -> {term(), [xmlel()]} | {stop, {term(), [xmlel()]}}.

filter_chat_states({C2SState, _OutStanzas} = Acc, Host, To,
		   #xmlel{name = <<"message">>} = Stanza) ->
    case jlib:is_standalone_chat_state(Stanza) of
      true ->
	  From = fxml:get_tag_attr_s(<<"from">>, Stanza),
	  case {jid:from_string(From), To} of
	    {#jid{luser = U, lserver = S}, #jid{luser = U, lserver = S}} ->
		%% Don't queue (carbon copies of) chat states from other
		%% resources, as they might be used to sync the state of
		%% conversations across clients.
		Acc;
	    _ ->
		?DEBUG("Got standalone chat state notification for ~s",
		       [jid:to_string(To)]),
		queue_add(chatstate, Stanza, Host, C2SState)
	  end;
      false ->
	  Acc
>>>>>>> 1a6d340c
    end;
filter_chat_states(Acc, _Host, _To, _Stanza) -> Acc.

<<<<<<< HEAD
-spec filter_pep({ejabberd_c2s:state(), [stanza()]}, binary(), stanza())
      -> {ejabberd_c2s:state(), [stanza()]} |
	 {stop, {ejabberd_c2s:state(), [stanza()]}}.

filter_pep({C2SState, _OutStanzas} = Acc, Host, #message{} = Stanza) ->
    case get_pep_node(Stanza) of
	undefined ->
	    Acc;
	Node ->
	    ?DEBUG("Got PEP notification", []),
	    queue_add({pep, Node}, Stanza, Host, C2SState)
=======
-spec filter_pep({term(), [xmlel()]}, binary(), jid(), xmlel())
      -> {term(), [xmlel()]} | {stop, {term(), [xmlel()]}}.

filter_pep({C2SState, _OutStanzas} = Acc, Host, To,
	   #xmlel{name = <<"message">>} = Stanza) ->
    case get_pep_node(Stanza) of
      {value, Node} ->
	  ?DEBUG("Got PEP notification for ~s", [jid:to_string(To)]),
	  queue_add({pep, Node}, Stanza, Host, C2SState);
      false ->
	  Acc
>>>>>>> 1a6d340c
    end;
filter_pep(Acc, _Host, _To, _Stanza) -> Acc.

<<<<<<< HEAD
-spec filter_other({ejabberd_c2s:state(), [stanza()]}, binary(), stanza())
      -> {stop, {ejabberd_c2s:state(), [stanza()]}}.
=======
-spec filter_other({term(), [xmlel()]}, binary(), jid(), xmlel())
      -> {term(), [xmlel()]}.
>>>>>>> 1a6d340c

filter_other({C2SState, _OutStanzas}, Host, To, Stanza) ->
    ?DEBUG("Won't add stanza for ~s to CSI queue", [jid:to_string(To)]),
    queue_take(Stanza, Host, C2SState).

<<<<<<< HEAD
-spec flush_queue({ejabberd_c2s:state(), [stanza()]}, binary())
      -> {ejabberd_c2s:state(), [stanza()]}.
=======
-spec flush_queue({term(), [xmlel()]}, binary(), jid()) -> {term(), [xmlel()]}.
>>>>>>> 1a6d340c

flush_queue({C2SState, _OutStanzas}, Host, JID) ->
    ?DEBUG("Going to flush CSI queue of ~s", [jid:to_string(JID)]),
    Queue = get_queue(C2SState),
    NewState = set_queue([], C2SState),
    {NewState, get_stanzas(Queue, Host)}.

-spec add_stream_feature([stanza()], binary) -> [stanza()].

add_stream_feature(Features, _Host) ->
    [#feature_csi{xmlns = <<"urn:xmpp:csi:0">>} | Features].

%%--------------------------------------------------------------------
%% Internal functions.
%%--------------------------------------------------------------------

-spec queue_add(csi_type(), stanza(), binary(), term())
      -> {stop, {term(), [stanza()]}}.

queue_add(Type, Stanza, Host, C2SState) ->
    case get_queue(C2SState) of
      Queue when length(Queue) >= ?CSI_QUEUE_MAX ->
	  ?DEBUG("CSI queue too large, going to flush it", []),
	  NewState = set_queue([], C2SState),
	  {stop, {NewState, get_stanzas(Queue, Host) ++ [Stanza]}};
      Queue ->
	  ?DEBUG("Adding stanza to CSI queue", []),
	  From = xmpp:get_from(Stanza),
	  Key = {jid:tolower(From), Type},
	  Entry = {Key, p1_time_compat:timestamp(), Stanza},
	  NewQueue = lists:keystore(Key, 1, Queue, Entry),
	  NewState = set_queue(NewQueue, C2SState),
	  {stop, {NewState, []}}
    end.

<<<<<<< HEAD
-spec queue_take(stanza(), binary(), term()) -> {stop, {term(), [stanza()]}}.
=======
-spec queue_take(xmlel(), binary(), term()) -> {term(), [xmlel()]}.
>>>>>>> 1a6d340c

queue_take(Stanza, Host, C2SState) ->
    From = xmpp:get_from(Stanza),
    {LUser, LServer, _LResource} = jid:tolower(From),
    {Selected, Rest} = lists:partition(
			 fun({{{U, S, _R}, _Type}, _Time, _Stanza}) ->
				 U == LUser andalso S == LServer
			 end, get_queue(C2SState)),
    NewState = set_queue(Rest, C2SState),
    {NewState, get_stanzas(Selected, Host) ++ [Stanza]}.

-spec set_queue(csi_queue(), term()) -> term().

set_queue(Queue, C2SState) ->
    ejabberd_c2s:set_aux_field(csi_queue, Queue, C2SState).

-spec get_queue(term()) -> csi_queue().

get_queue(C2SState) ->
    case ejabberd_c2s:get_aux_field(csi_queue, C2SState) of
      {ok, Queue} ->
	      Queue;
      error ->
	      []
    end.

-spec get_stanzas(csi_queue(), binary()) -> [stanza()].

get_stanzas(Queue, Host) ->
    lists:map(fun({_Key, Time, Stanza}) ->
		      xmpp_util:add_delay_info(Stanza, jid:make(Host), Time,
					       <<"Client Inactive">>)
	      end, Queue).

-spec get_pep_node(message()) -> binary() | undefined.

get_pep_node(#message{from = #jid{luser = <<>>}}) ->
    %% It's not PEP.
    undefined;
get_pep_node(#message{} = Msg) ->
    case xmpp:get_subtag(Msg, #ps_event{}) of
	#ps_event{items = #ps_items{node = Node}} ->
	    Node;
	_ ->
	    undefined
    end.<|MERGE_RESOLUTION|>--- conflicted
+++ resolved
@@ -151,42 +151,27 @@
 %% ejabberd_hooks callbacks.
 %%--------------------------------------------------------------------
 
-<<<<<<< HEAD
--spec filter_presence({ejabberd_c2s:state(), [stanza()]}, binary(), stanza())
+-spec filter_presence({ejabberd_c2s:state(), [stanza()]}, binary(), jid(), stanza())
       -> {ejabberd_c2s:state(), [stanza()]} |
 	 {stop, {ejabberd_c2s:state(), [stanza()]}}.
 
-filter_presence({C2SState, _OutStanzas} = Acc, Host,
+filter_presence({C2SState, _OutStanzas} = Acc, Host, To,
 		#presence{type = Type} = Stanza) ->
     if Type == available; Type == unavailable ->
-	    ?DEBUG("Got availability presence stanza", []),
+	    ?DEBUG("Got availability presence stanza for ~s",
+		   [jid:to_string(To)]),
 	    queue_add(presence, Stanza, Host, C2SState);
        true ->
 	    Acc
-=======
--spec filter_presence({term(), [xmlel()]}, binary(), jid(), xmlel())
-      -> {term(), [xmlel()]} | {stop, {term(), [xmlel()]}}.
-
-filter_presence({C2SState, _OutStanzas} = Acc, Host, To,
-		#xmlel{name = <<"presence">>, attrs = Attrs} = Stanza) ->
-    case fxml:get_attr(<<"type">>, Attrs) of
-      {value, Type} when Type /= <<"unavailable">> ->
-	  Acc;
-      _ ->
-	  ?DEBUG("Got availability presence stanza for ~s",
-		 [jid:to_string(To)]),
-	  queue_add(presence, Stanza, Host, C2SState)
->>>>>>> 1a6d340c
     end;
 filter_presence(Acc, _Host, _To, _Stanza) -> Acc.
 
-<<<<<<< HEAD
--spec filter_chat_states({ejabberd_c2s:state(), [stanza()]}, binary(), stanza())
+-spec filter_chat_states({ejabberd_c2s:state(), [stanza()]}, binary(), jid(), stanza())
       -> {ejabberd_c2s:state(), [stanza()]} |
 	 {stop, {ejabberd_c2s:state(), [stanza()]}}.
 
-filter_chat_states({C2SState, _OutStanzas} = Acc, Host,
-		   #message{from = From, to = To} = Stanza) ->
+filter_chat_states({C2SState, _OutStanzas} = Acc, Host, To,
+		   #message{from = From} = Stanza) ->
     case xmpp_util:is_standalone_chat_state(Stanza) of
 	true ->
 	    case {From, To} of
@@ -196,83 +181,38 @@
 		    %% conversations across clients.
 		    Acc;
 		_ ->
-		    ?DEBUG("Got standalone chat state notification", []),
+		?DEBUG("Got standalone chat state notification for ~s",
+		       [jid:to_string(To)]),
 		    queue_add(chatstate, Stanza, Host, C2SState)
 	    end;
 	false ->
 	    Acc
-=======
--spec filter_chat_states({term(), [xmlel()]}, binary(), jid(), xmlel())
-      -> {term(), [xmlel()]} | {stop, {term(), [xmlel()]}}.
-
-filter_chat_states({C2SState, _OutStanzas} = Acc, Host, To,
-		   #xmlel{name = <<"message">>} = Stanza) ->
-    case jlib:is_standalone_chat_state(Stanza) of
-      true ->
-	  From = fxml:get_tag_attr_s(<<"from">>, Stanza),
-	  case {jid:from_string(From), To} of
-	    {#jid{luser = U, lserver = S}, #jid{luser = U, lserver = S}} ->
-		%% Don't queue (carbon copies of) chat states from other
-		%% resources, as they might be used to sync the state of
-		%% conversations across clients.
-		Acc;
-	    _ ->
-		?DEBUG("Got standalone chat state notification for ~s",
-		       [jid:to_string(To)]),
-		queue_add(chatstate, Stanza, Host, C2SState)
-	  end;
-      false ->
-	  Acc
->>>>>>> 1a6d340c
     end;
 filter_chat_states(Acc, _Host, _To, _Stanza) -> Acc.
 
-<<<<<<< HEAD
--spec filter_pep({ejabberd_c2s:state(), [stanza()]}, binary(), stanza())
+-spec filter_pep({ejabberd_c2s:state(), [stanza()]}, binary(), jid(), stanza())
       -> {ejabberd_c2s:state(), [stanza()]} |
 	 {stop, {ejabberd_c2s:state(), [stanza()]}}.
 
-filter_pep({C2SState, _OutStanzas} = Acc, Host, #message{} = Stanza) ->
+filter_pep({C2SState, _OutStanzas} = Acc, Host, To, #message{} = Stanza) ->
     case get_pep_node(Stanza) of
 	undefined ->
 	    Acc;
 	Node ->
-	    ?DEBUG("Got PEP notification", []),
+	    ?DEBUG("Got PEP notification for ~s", [jid:to_string(To)]),
 	    queue_add({pep, Node}, Stanza, Host, C2SState)
-=======
--spec filter_pep({term(), [xmlel()]}, binary(), jid(), xmlel())
-      -> {term(), [xmlel()]} | {stop, {term(), [xmlel()]}}.
-
-filter_pep({C2SState, _OutStanzas} = Acc, Host, To,
-	   #xmlel{name = <<"message">>} = Stanza) ->
-    case get_pep_node(Stanza) of
-      {value, Node} ->
-	  ?DEBUG("Got PEP notification for ~s", [jid:to_string(To)]),
-	  queue_add({pep, Node}, Stanza, Host, C2SState);
-      false ->
-	  Acc
->>>>>>> 1a6d340c
     end;
 filter_pep(Acc, _Host, _To, _Stanza) -> Acc.
 
-<<<<<<< HEAD
--spec filter_other({ejabberd_c2s:state(), [stanza()]}, binary(), stanza())
-      -> {stop, {ejabberd_c2s:state(), [stanza()]}}.
-=======
--spec filter_other({term(), [xmlel()]}, binary(), jid(), xmlel())
-      -> {term(), [xmlel()]}.
->>>>>>> 1a6d340c
+-spec filter_other({ejabberd_c2s:state(), [stanza()]}, binary(), jid(), stanza())
+      -> {ejabberd_c2s:state(), [stanza()]}.
 
 filter_other({C2SState, _OutStanzas}, Host, To, Stanza) ->
     ?DEBUG("Won't add stanza for ~s to CSI queue", [jid:to_string(To)]),
     queue_take(Stanza, Host, C2SState).
 
-<<<<<<< HEAD
--spec flush_queue({ejabberd_c2s:state(), [stanza()]}, binary())
+-spec flush_queue({ejabberd_c2s:state(), [stanza()]}, binary(), jid())
       -> {ejabberd_c2s:state(), [stanza()]}.
-=======
--spec flush_queue({term(), [xmlel()]}, binary(), jid()) -> {term(), [xmlel()]}.
->>>>>>> 1a6d340c
 
 flush_queue({C2SState, _OutStanzas}, Host, JID) ->
     ?DEBUG("Going to flush CSI queue of ~s", [jid:to_string(JID)]),
@@ -308,11 +248,7 @@
 	  {stop, {NewState, []}}
     end.
 
-<<<<<<< HEAD
--spec queue_take(stanza(), binary(), term()) -> {stop, {term(), [stanza()]}}.
-=======
--spec queue_take(xmlel(), binary(), term()) -> {term(), [xmlel()]}.
->>>>>>> 1a6d340c
+-spec queue_take(stanza(), binary(), term()) -> {term(), [stanza()]}.
 
 queue_take(Stanza, Host, C2SState) ->
     From = xmpp:get_from(Stanza),
