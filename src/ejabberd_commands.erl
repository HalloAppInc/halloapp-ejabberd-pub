%%%----------------------------------------------------------------------
%%% File    : ejabberd_commands.erl
%%% Author  : Badlop <badlop@process-one.net>
%%% Purpose : Management of ejabberd commands
%%% Created : 20 May 2008 by Badlop <badlop@process-one.net>
%%%
%%%
%%% ejabberd, Copyright (C) 2002-2016   ProcessOne
%%%
%%% This program is free software; you can redistribute it and/or
%%% modify it under the terms of the GNU General Public License as
%%% published by the Free Software Foundation; either version 2 of the
%%% License, or (at your option) any later version.
%%%
%%% This program is distributed in the hope that it will be useful,
%%% but WITHOUT ANY WARRANTY; without even the implied warranty of
%%% MERCHANTABILITY or FITNESS FOR A PARTICULAR PURPOSE.  See the GNU
%%% General Public License for more details.
%%%
%%% You should have received a copy of the GNU General Public License along
%%% with this program; if not, write to the Free Software Foundation, Inc.,
%%% 51 Franklin Street, Fifth Floor, Boston, MA 02110-1301 USA.
%%%
%%%----------------------------------------------------------------------

%%% @headerfile "ejabberd_commands.hrl"

%%% @doc Management of ejabberd commands.
%%%
%%% An ejabberd command is an abstract function identified by a name,
%%% with a defined number and type of calling arguments and type of
%%% result, that can be defined in any Erlang module and executed
%%% using any valid frontend.
%%%
%%%
%%% == Define a new ejabberd command ==
%%%
%%% ejabberd commands can be defined and registered in
%%% any Erlang module.
%%%
%%% Some commands are procedures; and their purpose is to perform an
%%% action in the server, so the command result is only some result
%%% code or result tuple.  Other commands are inspectors, and their
%%% purpose is to gather some information about the server and return
%%% a detailed response: it can be integer, string, atom, tuple, list
%%% or a mix of those ones.
%%%
%%% The arguments and result of an ejabberd command are strictly
%%% defined.  The number and format of the arguments provided when
%%% calling an ejabberd command must match the definition of that
%%% command.  The format of the result provided by an ejabberd command
%%% must be exactly its definition. For example, if a command is said
%%% to return an integer, it must always return an integer (except in
%%% case of a crash).
%%%
%%% If you are developing an Erlang module that will run inside
%%% ejabberd and you want to provide a new ejabberd command to
%%% administer some task related to your module, you only need to:
%%% implement a function, define the command, and register it.
%%%
%%%
%%% === Define a new ejabberd command ===
%%%
%%% An ejabberd command is defined using the Erlang record
%%% 'ejabberd_commands'.  This record has several elements that you
%%% must define. Note that 'tags', 'desc' and 'longdesc' are optional.
%%%
%%% For example let's define an ejabberd command 'pow' that gets the
%%% integers 'base' and 'exponent'. Its result will be an integer
%%% 'power':
%%%
%%% <pre>#ejabberd_commands{name = pow, tags = [test],
%%%                 desc = "Return the power of base for exponent",
%%%                 longdesc = "This is an example command. The formula is:\n"
%%%                 "  power = base ^ exponent",
%%%                 module = ?MODULE, function = pow,
%%%                 args = [{base, integer}, {exponent, integer}],
%%%                 result = {power, integer}}</pre>
%%%
%%%
%%% === Implement the function associated to the command ===
%%%
%%% Now implement a function in your module that matches the arguments
%%% and result of the ejabberd command.
%%%
%%% For example the function calc_power gets two integers Base and
%%% Exponent. It calculates the power and rounds to an integer:
%%%
%%% <pre>calc_power(Base, Exponent) ->
%%%    PowFloat = math:pow(Base, Exponent),
%%%    round(PowFloat).</pre>
%%%
%%% Since this function will be called by ejabberd_commands, it must be exported.
%%% Add to your module:
%%% <pre>-export([calc_power/2]).</pre>
%%%
%%% Only some types of result formats are allowed.
%%% If the format is defined as 'rescode', then your function must return:
%%%   ok | true | atom()
%%% where the atoms ok and true as considered positive answers,
%%% and any other response atom is considered negative.
%%%
%%% If the format is defined as 'restuple', then the command must return:
%%%   {rescode(), string()}
%%%
%%% If the format is defined as '{list, something()}', then the command
%%% must return a list of something().
%%%
%%%
%%% === Register the command ===
%%%
%%% Define this function and put inside the #ejabberd_command you
%%% defined in the beginning:
%%%
%%% <pre>commands() ->
%%%    [
%%%
%%%    ].</pre>
%%%
%%% You need to include this header file in order to use the record:
%%%
%%% <pre>-include("ejabberd_commands.hrl").</pre>
%%%
%%% When your module is initialized or started, register your commands:
%%%
%%% <pre>ejabberd_commands:register_commands(commands()),</pre>
%%%
%%% And when your module is stopped, unregister your commands:
%%%
%%% <pre>ejabberd_commands:unregister_commands(commands()),</pre>
%%%
%%% That's all! Now when your module is started, the command will be
%%% registered and any frontend can access it. For example:
%%%
%%% <pre>$ ejabberdctl help pow
%%%
%%%   Command Name: pow
%%%
%%%   Arguments: base::integer
%%%              exponent::integer
%%%
%%%   Returns: power::integer
%%%
%%%   Tags: test
%%%
%%%   Description: Return the power of base for exponent
%%%
%%% This is an example command. The formula is:
%%%  power = base ^ exponent
%%%
%%% $ ejabberdctl pow 3 4
%%% 81
%%% </pre>
%%%
%%%
%%% == Execute an ejabberd command ==
%%%
%%% ejabberd commands are mean to be executed using any valid
%%% frontend.  An ejabberd commands is implemented in a regular Erlang
%%% function, so it is also possible to execute this function in any
%%% Erlang module, without dealing with the associated ejabberd
%%% commands.
%%%
%%%
%%% == Frontend to ejabberd commands ==
%%%
%%% Currently there are two frontends to ejabberd commands: the shell
%%% script {@link ejabberd_ctl. ejabberdctl}, and the XML-RPC server
%%% ejabberd_xmlrpc.
%%%
%%%
%%% === ejabberdctl as a frontend to ejabberd commands ===
%%%
%%% It is possible to use ejabberdctl to get documentation of any
%%% command. But ejabberdctl does not support all the argument types
%%% allowed in ejabberd commands, so there are some ejabberd commands
%%% that cannot be executed using ejabberdctl.
%%%
%%% Also note that the ejabberdctl shell administration script also
%%% manages ejabberdctl commands, which are unrelated to ejabberd
%%% commands and can only be executed using ejabberdctl.
%%%
%%%
%%% === ejabberd_xmlrpc as a frontend to ejabberd commands ===
%%%
%%% ejabberd_xmlrpc provides an XML-RPC server to execute ejabberd commands.
%%% ejabberd_xmlrpc is a contributed module published in ejabberd-modules SVN.
%%%
%%% Since ejabberd_xmlrpc does not provide any method to get documentation
%%% of the ejabberd commands, please use ejabberdctl to know which
%%% commands are available, and their usage.
%%%
%%% The number and format of the arguments provided when calling an
%%% ejabberd command must match the definition of that command. Please
%%% make sure the XML-RPC call provides the required arguments, with
%%% the specified format. The order of the arguments in an XML-RPC
%%% call is not important, because all the data is tagged and will be
%%% correctly prepared by ejabberd_xmlrpc before executing the ejabberd
%%% command.

%%% TODO: consider this feature:
%%% All commands are catched. If an error happens, return the restuple:
%%%   {error, flattened error string}
%%% This means that ecomm call APIs (ejabberd_ctl, ejabberd_xmlrpc) need to allows this.
%%% And ejabberd_xmlrpc must be prepared to handle such an unexpected response.


-module(ejabberd_commands).
-author('badlop@process-one.net').

-export([init/0,
	 list_commands/0,
	 get_command_format/1,
         get_command_format/2,
	 get_command_definition/1,
	 get_tags_commands/0,
         get_commands/0,
	 register_commands/1,
	 unregister_commands/1,
	 execute_command/2,
         execute_command/4,
         opt_type/1,
         get_commands_spec/0
	]).

-include("ejabberd_commands.hrl").
-include("ejabberd.hrl").
-include("logger.hrl").

-define(POLICY_ACCESS, '$policy').

get_commands_spec() ->
    [
        #ejabberd_commands{name = gen_html_doc_for_commands, tags = [documentation],
                           desc = "Generates html documentation for ejabberd_commands",
                           module = ejabberd_commands_doc, function = generate_html_output,
                           args = [{file, binary}, {regexp, binary}, {examples, binary}],
                           result = {res, rescode},
                           args_desc = ["Path to file where generated "
                                        "documentation should be stored",
                                        "Regexp matching names of commands or modules "
                                        "that will be included inside generated document",
                                        "Comma separated list of languages (choosen from java, perl, xmlrpc, json)"
                                        "that will have example invocation include in markdown document"],
                           result_desc = "0 if command failed, 1 when succedded",
                           args_example = ["/home/me/docs/api.html", "mod_admin", "java,json"],
                           result_example = ok},
        #ejabberd_commands{name = gen_markdown_doc_for_commands, tags = [documentation],
                           desc = "Generates markdown documentation for ejabberd_commands",
                           module = ejabberd_commands_doc, function = generate_md_output,
                           args = [{file, binary}, {regexp, binary}, {examples, binary}],
                           result = {res, rescode},
                           args_desc = ["Path to file where generated "
                                        "documentation should be stored",
                                        "Regexp matching names of commands or modules "
                                        "that will be included inside generated document",
                                        "Comma separated list of languages (choosen from java, perl, xmlrpc, json)"
                                        "that will have example invocation include in markdown document"],
                           result_desc = "0 if command failed, 1 when succedded",
                           args_example = ["/home/me/docs/api.html", "mod_admin", "java,json"],
                           result_example = ok}].
init() ->
    ets:new(ejabberd_commands, [named_table, set, public,
				{keypos, #ejabberd_commands.name}]),
    register_commands(get_commands_spec()).

-spec register_commands([ejabberd_commands()]) -> ok.

%% @doc Register ejabberd commands.
%% If a command is already registered, a warning is printed and the old command is preserved.
register_commands(Commands) ->
    lists:foreach(
      fun(Command) ->
	      case ets:insert_new(ejabberd_commands, Command) of
		  true ->
		      ok;
		  false ->
		      ?DEBUG("This command is already defined:~n~p", [Command])
	      end
      end,
      Commands).

-spec unregister_commands([ejabberd_commands()]) -> ok.

%% @doc Unregister ejabberd commands.
unregister_commands(Commands) ->
    lists:foreach(
      fun(Command) ->
	      ets:delete_object(ejabberd_commands, Command)
      end,
      Commands).

-spec list_commands() -> [{atom(), [aterm()], string()}].

%% @doc Get a list of all the available commands, arguments and description.
list_commands() ->
    Commands = ets:match(ejabberd_commands,
			 #ejabberd_commands{name = '$1',
					    args = '$2',
					    desc = '$3',
					    _ = '_'}),
    [{A, B, C} || [A, B, C] <- Commands].

-spec list_commands_policy() -> [{atom(), [aterm()], string(), atom()}].

%% @doc Get a list of all the available commands, arguments, description, and
%% policy.
list_commands_policy() ->
    Commands = ets:match(ejabberd_commands,
			 #ejabberd_commands{name = '$1',
					    args = '$2',
					    desc = '$3',
					    policy = '$4',
					    _ = '_'}),
    [{A, B, C, D} || [A, B, C, D] <- Commands].

-spec get_command_format(atom()) -> {[aterm()], rterm()} | {error, command_unknown}.

%% @doc Get the format of arguments and result of a command.
get_command_format(Name) ->
    get_command_format(Name, noauth).

get_command_format(Name, Auth) ->
    Admin = is_admin(Name, Auth),
    Matched = ets:match(ejabberd_commands,
			#ejabberd_commands{name = Name,
					   args = '$1',
					   result = '$2',
                                           policy = '$3',
					   _ = '_'}),
    case Matched of
	[] ->
	    {error, command_unknown};
	[[Args, Result, user]] when Admin;
                                    Auth == noauth ->
	    {[{user, binary}, {server, binary} | Args], Result};
	[[Args, Result, _]] ->
	    {Args, Result}
    end.

-spec get_command_definition(atom()) -> ejabberd_commands() | command_not_found.

%% @doc Get the definition record of a command.
get_command_definition(Name) ->
    case ets:lookup(ejabberd_commands, Name) of
	[E] -> E;
	[] -> command_not_found
    end.

%% @spec (Name::atom(), Arguments) -> ResultTerm | {error, command_unknown}
%% @doc Execute a command.
execute_command(Name, Arguments) ->
    execute_command([], noauth, Name, Arguments).

-spec execute_command([{atom(), [atom()], [any()]}],
                      {binary(), binary(), binary(), boolean()} |
                      noauth | admin,
                      atom(),
                      [any()]
                     ) -> any().

%% @spec (AccessCommands, Auth, Name::atom(), Arguments) -> ResultTerm | {error, Error}
%% where
%%       AccessCommands = [{Access, CommandNames, Arguments}]
%%       Auth = {User::string(), Server::string(), Password::string(), Admin::boolean()}
%%            | noauth
%%            | admin
%%       Method = atom()
%%       Arguments = [any()]
%%       Error = command_unknown | account_unprivileged | invalid_account_data | no_auth_provided
execute_command(AccessCommands1, Auth1, Name, Arguments) ->
    Auth = case is_admin(Name, Auth1) of
               true -> admin;
               false -> Auth1
           end,
    case ets:lookup(ejabberd_commands, Name) of
	[Command] ->
            AccessCommands = get_access_commands(AccessCommands1),
	    try check_access_commands(AccessCommands, Auth, Name, Command, Arguments) of
		ok -> execute_command2(Auth, Command, Arguments)
	    catch
		{error, Error} -> {error, Error}
	    end;
	[] -> {error, command_unknown}
    end.

execute_command2(
  _Auth, #ejabberd_commands{policy = open} = Command, Arguments) ->
    execute_command2(Command, Arguments);
execute_command2(
  _Auth, #ejabberd_commands{policy = restricted} = Command, Arguments) ->
    execute_command2(Command, Arguments);
execute_command2(
  _Auth, #ejabberd_commands{policy = admin} = Command, Arguments) ->
    execute_command2(Command, Arguments);
execute_command2(
  admin, #ejabberd_commands{policy = user} = Command, Arguments) ->
    execute_command2(Command, Arguments);
execute_command2(
  noauth, #ejabberd_commands{policy = user} = Command, Arguments) ->
    execute_command2(Command, Arguments);
execute_command2(
  {User, Server, _, _}, #ejabberd_commands{policy = user} = Command, Arguments) ->
    execute_command2(Command, [User, Server | Arguments]).

execute_command2(Command, Arguments) ->
    Module = Command#ejabberd_commands.module,
    Function = Command#ejabberd_commands.function,
    ?DEBUG("Executing command ~p:~p with Args=~p", [Module, Function, Arguments]),
    try apply(Module, Function, Arguments) of
	Response ->
	    Response
    catch
	Problem ->
	    {error, Problem}
    end.

-spec get_tags_commands() -> [{string(), [string()]}].

%% @spec () -> [{Tag::string(), [CommandName::string()]}]
%% @doc Get all the tags and associated commands.
get_tags_commands() ->
    CommandTags = ets:match(ejabberd_commands,
			    #ejabberd_commands{
			      name = '$1',
			      tags = '$2',
			      _ = '_'}),
    Dict = lists:foldl(
	     fun([CommandNameAtom, CTags], D) ->
		     CommandName = atom_to_list(CommandNameAtom),
		     case CTags of
			 [] ->
			     orddict:append("untagged", CommandName, D);
			 _ ->
			     lists:foldl(
			       fun(TagAtom, DD) ->
				       Tag = atom_to_list(TagAtom),
				       orddict:append(Tag, CommandName, DD)
			       end,
			       D,
			       CTags)
		     end
	     end,
	     orddict:new(),
	     CommandTags),
    orddict:to_list(Dict).


%% -----------------------------
%% Access verification
%% -----------------------------

%% @spec (AccessCommands, Auth, Method, Command, Arguments) -> ok
%% where
%%       AccessCommands =  [ {Access, CommandNames, Arguments} ]
%%       Auth = {User::string(), Server::string(), Password::string()} | noauth
%%       Method = atom()
%%       Arguments = [any()]
%% @doc Check access is allowed to that command.
%% At least one AccessCommand must be satisfied.
%% It may throw {error, Error} where:
%% Error = account_unprivileged | invalid_account_data
check_access_commands([], _Auth, _Method, _Command, _Arguments) ->
    ok;
check_access_commands(AccessCommands, Auth, Method, Command1, Arguments) ->
    Command =
        case {Command1#ejabberd_commands.policy, Auth} of
            {user, {_, _, _}} ->
                Command1;
            {user, _} ->
                Command1#ejabberd_commands{
                  args = [{user, binary}, {server, binary} |
                          Command1#ejabberd_commands.args]};
            _ ->
                Command1
        end,
    AccessCommandsAllowed =
	lists:filter(
	  fun({Access, Commands, ArgumentRestrictions}) ->
		  case check_access(Command, Access, Auth) of
		      true ->
			  check_access_command(Commands, Command, ArgumentRestrictions,
					       Method, Arguments);
		      false ->
			  false
		  end;
	      ({Access, Commands}) ->
		  ArgumentRestrictions = [],
		  case check_access(Command, Access, Auth) of
		      true ->
			  check_access_command(Commands, Command, ArgumentRestrictions,
					       Method, Arguments);
		      false ->
			  false
		  end
	  end,
	  AccessCommands),
    case AccessCommandsAllowed of
	[] -> throw({error, account_unprivileged});
	L when is_list(L) -> ok
    end.

-spec check_auth(ejabberd_commands(), noauth) -> noauth_provided;
                (ejabberd_commands(),
                 {binary(), binary(), binary(), boolean()}) ->
    {ok, binary(), binary()}.

check_auth(_Command, noauth) ->
    no_auth_provided;
check_auth(Command, {User, Server, {oauth, Token}, _}) ->
    Scope = erlang:atom_to_binary(Command#ejabberd_commands.name, utf8),
    case ejabberd_oauth:check_token(User, Server, Scope, Token) of
        true ->
            {ok, User, Server};
        false ->
            throw({error, invalid_account_data})
    end;
check_auth(_Command, {User, Server, Password, _}) when is_binary(Password) ->
    %% Check the account exists and password is valid
<<<<<<< HEAD
    case ejabberd_auth:check_password(User, Server, Password) of
        true -> {ok, User, Server};
        _ -> throw({error, invalid_account_data})
=======
    case ejabberd_auth:check_password(User, <<"">>, Server, Password) of
	true -> {ok, User, Server};
	_ -> throw({error, invalid_account_data})
>>>>>>> 36a0c924
    end.

check_access(Command, ?POLICY_ACCESS, _)
  when Command#ejabberd_commands.policy == open ->
    true;
check_access(_Command, _Access, admin) ->
    true;
check_access(_Command, _Access, {_User, _Server, _, true}) ->
    false;
check_access(Command, Access, Auth)
  when Access =/= ?POLICY_ACCESS;
       Command#ejabberd_commands.policy == open;
       Command#ejabberd_commands.policy == user ->
    case check_auth(Command, Auth) of
	{ok, User, Server} ->
	    check_access2(Access, User, Server);
	_ ->
	    false
    end;
check_access(_Command, _Access, _Auth) ->
    false.

check_access2(?POLICY_ACCESS, _User, _Server) ->
    true;
check_access2(Access, User, Server) ->
    %% Check this user has access permission
    case acl:match_rule(Server, Access, jid:make(User, Server, <<"">>)) of
	allow -> true;
	deny -> false
    end.

check_access_command(Commands, Command, ArgumentRestrictions, Method, Arguments) ->
    case Commands==all orelse lists:member(Method, Commands) of
	true -> check_access_arguments(Command, ArgumentRestrictions, Arguments);
	false -> false
    end.

check_access_arguments(Command, ArgumentRestrictions, Arguments) ->
    ArgumentsTagged = tag_arguments(Command#ejabberd_commands.args, Arguments),
    lists:all(
      fun({ArgName, ArgAllowedValue}) ->
	      %% If the call uses the argument, check the value is acceptable
	      case lists:keysearch(ArgName, 1, ArgumentsTagged) of
		  {value, {ArgName, ArgValue}} -> ArgValue == ArgAllowedValue;
		  false -> true
	      end
      end, ArgumentRestrictions).

tag_arguments(ArgsDefs, Args) ->
    lists:zipwith(
      fun({ArgName, _ArgType}, ArgValue) ->
	      {ArgName, ArgValue}
      end,
      ArgsDefs,
      Args).


get_access_commands(undefined) ->
    Cmds = get_commands(),
    [{?POLICY_ACCESS, Cmds, []}];
get_access_commands(AccessCommands) ->
    AccessCommands.

get_commands() ->
    Opts = ejabberd_config:get_option(
             commands,
             fun(V) when is_list(V) -> V end,
             []),
    CommandsList = list_commands_policy(),
    OpenCmds = [N || {N, _, _, open} <- CommandsList],
    RestrictedCmds = [N || {N, _, _, restricted} <- CommandsList],
    AdminCmds = [N || {N, _, _, admin} <- CommandsList],
    UserCmds = [N || {N, _, _, user} <- CommandsList],
    Cmds =
        lists:foldl(
          fun({add_commands, L}, Acc) ->
                  Cmds = case L of
                             open -> OpenCmds;
                             restricted -> RestrictedCmds;
                             admin -> AdminCmds;
                             user -> UserCmds;
                             _ when is_list(L) -> L
                         end,
                  lists:usort(Cmds ++ Acc);
             ({remove_commands, L}, Acc) ->
                  Cmds = case L of
                             open -> OpenCmds;
                             restricted -> RestrictedCmds;
                             admin -> AdminCmds;
                             user -> UserCmds;
                             _ when is_list(L) -> L
                         end,
                  Acc -- Cmds;
             (_, Acc) -> Acc
          end, AdminCmds ++ UserCmds, Opts),
    Cmds.

is_admin(_Name, noauth) ->
    false;
is_admin(_Name, admin) ->
    true;
is_admin(_Name, {_User, _Server, _, false}) ->
    false;
is_admin(Name, {User, Server, _, true} = Auth) ->
    AdminAccess = ejabberd_config:get_option(
                    commands_admin_access,
                    fun(A) when is_atom(A) -> A end,
                    none),
    case acl:match_rule(Server, AdminAccess,
                        jid:make(User, Server, <<"">>)) of
        allow ->
            case catch check_auth(get_command_definition(Name), Auth) of
                {ok, _, _} -> true;
                _ -> false
            end;
        deny -> false
    end.

opt_type(commands_admin_access) ->
    fun(A) when is_atom(A) -> A end;
opt_type(commands) ->
    fun(V) when is_list(V) -> V end;
opt_type(_) -> [commands, commands_admin_access].<|MERGE_RESOLUTION|>--- conflicted
+++ resolved
@@ -517,15 +517,9 @@
     end;
 check_auth(_Command, {User, Server, Password, _}) when is_binary(Password) ->
     %% Check the account exists and password is valid
-<<<<<<< HEAD
-    case ejabberd_auth:check_password(User, Server, Password) of
+    case ejabberd_auth:check_password(User, <<"">>, Server, Password) of
         true -> {ok, User, Server};
         _ -> throw({error, invalid_account_data})
-=======
-    case ejabberd_auth:check_password(User, <<"">>, Server, Password) of
-	true -> {ok, User, Server};
-	_ -> throw({error, invalid_account_data})
->>>>>>> 36a0c924
     end.
 
 check_access(Command, ?POLICY_ACCESS, _)
