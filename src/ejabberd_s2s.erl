%%%----------------------------------------------------------------------
%%% File    : ejabberd_s2s.erl
%%% Author  : Alexey Shchepin <alexey@process-one.net>
%%% Purpose : S2S connections manager
%%% Created :  7 Dec 2002 by Alexey Shchepin <alexey@process-one.net>
%%%
%%%
%%% ejabberd, Copyright (C) 2002-2016   ProcessOne
%%%
%%% This program is free software; you can redistribute it and/or
%%% modify it under the terms of the GNU General Public License as
%%% published by the Free Software Foundation; either version 2 of the
%%% License, or (at your option) any later version.
%%%
%%% This program is distributed in the hope that it will be useful,
%%% but WITHOUT ANY WARRANTY; without even the implied warranty of
%%% MERCHANTABILITY or FITNESS FOR A PARTICULAR PURPOSE.  See the GNU
%%% General Public License for more details.
%%%
%%% You should have received a copy of the GNU General Public License along
%%% with this program; if not, write to the Free Software Foundation, Inc.,
%%% 51 Franklin Street, Fifth Floor, Boston, MA 02110-1301 USA.
%%%
%%%----------------------------------------------------------------------

-module(ejabberd_s2s).

-protocol({xep, 220, '1.1'}).

-behaviour(ejabberd_config).

-author('alexey@process-one.net').

-behaviour(gen_server).

%% API
-export([start_link/0, route/3, have_connection/1,
	 make_key/2, get_connections_pids/1, try_register/1,
	 remove_connection/2, find_connection/2,
	 dirty_get_connections/0, allow_host/2,
	 incoming_s2s_number/0, outgoing_s2s_number/0,
	 stop_all_connections/0,
	 clean_temporarily_blocked_table/0,
	 list_temporarily_blocked_hosts/0,
	 external_host_overloaded/1, is_temporarly_blocked/1,
	 check_peer_certificate/3,
	 get_commands_spec/0]).

%% gen_server callbacks
-export([init/1, handle_call/3, handle_cast/2,
	 handle_info/2, terminate/2, code_change/3]).

-export([get_info_s2s_connections/1,
	 transform_options/1, opt_type/1]).

-include("ejabberd.hrl").
-include("logger.hrl").

-include("xmpp.hrl").

-include("ejabberd_commands.hrl").

-include_lib("public_key/include/public_key.hrl").

-define(PKIXEXPLICIT, 'OTP-PUB-KEY').

-define(PKIXIMPLICIT, 'OTP-PUB-KEY').

-include("XmppAddr.hrl").

-define(DEFAULT_MAX_S2S_CONNECTIONS_NUMBER, 1).

-define(DEFAULT_MAX_S2S_CONNECTIONS_NUMBER_PER_NODE, 1).

-define(S2S_OVERLOAD_BLOCK_PERIOD, 60).

%% once a server is temporarly blocked, it stay blocked for 60 seconds

-record(s2s, {fromto = {<<"">>, <<"">>} :: {binary(), binary()} | '_',
              pid = self()              :: pid() | '_' | '$1'}).

-record(state, {}).

-record(temporarily_blocked, {host = <<"">>     :: binary(),
                              timestamp         :: integer()}).

-type temporarily_blocked() :: #temporarily_blocked{}.

start_link() ->
    gen_server:start_link({local, ?MODULE}, ?MODULE, [],
			  []).

-spec route(jid(), jid(), xmpp_element()) -> ok.

route(From, To, Packet) ->
    case catch do_route(From, To, Packet) of
      {'EXIT', Reason} ->
	  ?ERROR_MSG("~p~nwhen processing: ~p",
		     [Reason, {From, To, Packet}]);
      _ -> ok
    end.

clean_temporarily_blocked_table() ->
    mnesia:clear_table(temporarily_blocked).

-spec list_temporarily_blocked_hosts() -> [temporarily_blocked()].

list_temporarily_blocked_hosts() ->
    ets:tab2list(temporarily_blocked).

-spec external_host_overloaded(binary()) -> {aborted, any()} | {atomic, ok}.

external_host_overloaded(Host) ->
    ?INFO_MSG("Disabling connections from ~s for ~p "
	      "seconds",
	      [Host, ?S2S_OVERLOAD_BLOCK_PERIOD]),
    mnesia:transaction(fun () ->
                               Time = p1_time_compat:monotonic_time(),
			       mnesia:write(#temporarily_blocked{host = Host,
								 timestamp = Time})
		       end).

-spec is_temporarly_blocked(binary()) -> boolean().

is_temporarly_blocked(Host) ->
    case mnesia:dirty_read(temporarily_blocked, Host) of
      [] -> false;
      [#temporarily_blocked{timestamp = T} = Entry] ->
          Diff = p1_time_compat:monotonic_time() - T,
	  case p1_time_compat:convert_time_unit(Diff, native, micro_seconds) of
	    N when N > (?S2S_OVERLOAD_BLOCK_PERIOD) * 1000 * 1000 ->
		mnesia:dirty_delete_object(Entry), false;
	    _ -> true
	  end
    end.

-spec remove_connection({binary(), binary()},
                        pid()) -> {atomic, ok} | ok | {aborted, any()}.

remove_connection(FromTo, Pid) ->
    case catch mnesia:dirty_match_object(s2s,
					 #s2s{fromto = FromTo, pid = Pid})
	of
      [#s2s{pid = Pid}] ->
	  F = fun () ->
		      mnesia:delete_object(#s2s{fromto = FromTo, pid = Pid})
	      end,
	  mnesia:transaction(F);
      _ -> ok
    end.

-spec have_connection({binary(), binary()}) -> boolean().

have_connection(FromTo) ->
    case catch mnesia:dirty_read(s2s, FromTo) of
       [_] ->
            true;
        _ ->
            false
    end.

-spec get_connections_pids({binary(), binary()}) -> [pid()].

get_connections_pids(FromTo) ->
    case catch mnesia:dirty_read(s2s, FromTo) of
	L when is_list(L) ->
	    [Connection#s2s.pid || Connection <- L];
	_ ->
	    []
    end.

-spec try_register({binary(), binary()}) -> boolean().

try_register(FromTo) ->
    MaxS2SConnectionsNumber = max_s2s_connections_number(FromTo),
    MaxS2SConnectionsNumberPerNode =
	max_s2s_connections_number_per_node(FromTo),
    F = fun () ->
		L = mnesia:read({s2s, FromTo}),
		NeededConnections = needed_connections_number(L,
							      MaxS2SConnectionsNumber,
							      MaxS2SConnectionsNumberPerNode),
		if NeededConnections > 0 ->
		       mnesia:write(#s2s{fromto = FromTo, pid = self()}),
		       true;
		   true -> false
		end
	end,
    case mnesia:transaction(F) of
      {atomic, Res} -> Res;
      _ -> false
    end.

-spec dirty_get_connections() -> [{binary(), binary()}].

dirty_get_connections() ->
    mnesia:dirty_all_keys(s2s).

check_peer_certificate(SockMod, Sock, Peer) ->
    case SockMod:get_peer_certificate(Sock) of
      {ok, Cert} ->
	  case SockMod:get_verify_result(Sock) of
	    0 ->
		case ejabberd_idna:domain_utf8_to_ascii(Peer) of
		  false ->
		      {error, <<"Cannot decode remote server name">>};
		  AsciiPeer ->
		      case
			lists:any(fun(D) -> match_domain(AsciiPeer, D) end,
				  get_cert_domains(Cert)) of
			true ->
			    {ok, <<"Verification successful">>};
			false ->
			    {error, <<"Certificate host name mismatch">>}
		      end
		end;
	    VerifyRes ->
		{error, fast_tls:get_cert_verify_string(VerifyRes, Cert)}
	  end;
      {error, _Reason} ->
	    {error, <<"Cannot get peer certificate">>};
      error ->
	    {error, <<"Cannot get peer certificate">>}
    end.

-spec make_key({binary(), binary()}, binary()) -> binary().
make_key({From, To}, StreamID) ->
    Secret = ejabberd_config:get_option(shared_key, fun(V) -> V end),
    p1_sha:to_hexlist(
      crypto:hmac(sha256, p1_sha:to_hexlist(crypto:hash(sha256, Secret)),
		  [To, " ", From, " ", StreamID])).

%%====================================================================
%% gen_server callbacks
%%====================================================================

init([]) ->
    update_tables(),
    mnesia:create_table(s2s,
			[{ram_copies, [node()]},
			 {type, bag},
			 {attributes, record_info(fields, s2s)}]),
    mnesia:add_table_copy(s2s, node(), ram_copies),
    mnesia:subscribe(system),
    ejabberd_commands:register_commands(get_commands_spec()),
    mnesia:create_table(temporarily_blocked,
			[{ram_copies, [node()]},
			 {attributes, record_info(fields, temporarily_blocked)}]),
    {ok, #state{}}.

handle_call(_Request, _From, State) ->
    {reply, ok, State}.

handle_cast(_Msg, State) ->
    {noreply, State}.

handle_info({mnesia_system_event, {mnesia_down, Node}}, State) ->
    clean_table_from_bad_node(Node),
    {noreply, State};
handle_info({route, From, To, Packet}, State) ->
    case catch do_route(From, To, Packet) of
      {'EXIT', Reason} ->
	  ?ERROR_MSG("~p~nwhen processing: ~p",
		     [Reason, {From, To, Packet}]);
      _ -> ok
    end,
    {noreply, State};
handle_info(_Info, State) -> {noreply, State}.

terminate(_Reason, _State) ->
    ejabberd_commands:unregister_commands(get_commands_spec()),
    ok.

code_change(_OldVsn, State, _Extra) ->
    {ok, State}.

%%--------------------------------------------------------------------
%%% Internal functions
%%--------------------------------------------------------------------
-spec clean_table_from_bad_node(node()) -> any().
clean_table_from_bad_node(Node) ->
    F = fun() ->
		Es = mnesia:select(
		       s2s,
		       [{#s2s{pid = '$1', _ = '_'},
			 [{'==', {node, '$1'}, Node}],
			 ['$_']}]),
		lists:foreach(fun(E) ->
				      mnesia:delete_object(E)
			      end, Es)
	end,
    mnesia:async_dirty(F).

-spec do_route(jid(), jid(), stanza()) -> ok | false.
do_route(From, To, Packet) ->
    ?DEBUG("s2s manager~n\tfrom ~p~n\tto ~p~n\tpacket "
	   "~P~n",
	   [From, To, Packet, 8]),
    case find_connection(From, To) of
      {atomic, Pid} when is_pid(Pid) ->
	  ?DEBUG("sending to process ~p~n", [Pid]),
	  #jid{lserver = MyServer} = From,
	  ejabberd_hooks:run(s2s_send_packet, MyServer,
			     [From, To, Packet]),
	  send_element(Pid, xmpp:set_from_to(Packet, From, To)),
	  ok;
      {aborted, _Reason} ->
	  Lang = xmpp:get_lang(Packet),
	  Txt = <<"No s2s connection found">>,
	  Err = xmpp:err_service_unavailable(Txt, Lang),
	  ejabberd_router:route_error(To, From, Packet, Err),
	  false
    end.

-spec find_connection(jid(), jid()) -> {aborted, any()} | {atomic, pid()}.

find_connection(From, To) ->
    #jid{lserver = MyServer} = From,
    #jid{lserver = Server} = To,
    FromTo = {MyServer, Server},
    MaxS2SConnectionsNumber =
	max_s2s_connections_number(FromTo),
    MaxS2SConnectionsNumberPerNode =
	max_s2s_connections_number_per_node(FromTo),
    ?DEBUG("Finding connection for ~p~n", [FromTo]),
    case catch mnesia:dirty_read(s2s, FromTo) of
      {'EXIT', Reason} -> {aborted, Reason};
      [] ->
	  %% We try to establish all the connections if the host is not a
	  %% service and if the s2s host is not blacklisted or
	  %% is in whitelist:
	  case not is_service(From, To) andalso
		 allow_host(MyServer, Server)
	      of
	    true ->
		NeededConnections = needed_connections_number([],
							      MaxS2SConnectionsNumber,
							      MaxS2SConnectionsNumberPerNode),
		open_several_connections(NeededConnections, MyServer,
					 Server, From, FromTo,
					 MaxS2SConnectionsNumber,
					 MaxS2SConnectionsNumberPerNode);
	    false -> {aborted, error}
	  end;
      L when is_list(L) ->
	  NeededConnections = needed_connections_number(L,
							MaxS2SConnectionsNumber,
							MaxS2SConnectionsNumberPerNode),
	  if NeededConnections > 0 ->
		 %% We establish the missing connections for this pair.
		 open_several_connections(NeededConnections, MyServer,
					  Server, From, FromTo,
					  MaxS2SConnectionsNumber,
					  MaxS2SConnectionsNumberPerNode);
	     true ->
		 %% We choose a connexion from the pool of opened ones.
		 {atomic, choose_connection(From, L)}
	  end
    end.

-spec choose_connection(jid(), [#s2s{}]) -> pid().
choose_connection(From, Connections) ->
    choose_pid(From, [C#s2s.pid || C <- Connections]).

-spec choose_pid(jid(), [pid()]) -> pid().
choose_pid(From, Pids) ->
    Pids1 = case [P || P <- Pids, node(P) == node()] of
	      [] -> Pids;
	      Ps -> Ps
	    end,
    Pid =
	lists:nth(erlang:phash(jid:remove_resource(From),
			       length(Pids1)),
		  Pids1),
    ?DEBUG("Using ejabberd_s2s_out ~p~n", [Pid]),
    Pid.

open_several_connections(N, MyServer, Server, From,
			 FromTo, MaxS2SConnectionsNumber,
			 MaxS2SConnectionsNumberPerNode) ->
    ConnectionsResult = [new_connection(MyServer, Server,
					From, FromTo, MaxS2SConnectionsNumber,
					MaxS2SConnectionsNumberPerNode)
			 || _N <- lists:seq(1, N)],
    case [PID || {atomic, PID} <- ConnectionsResult] of
      [] -> hd(ConnectionsResult);
      PIDs -> {atomic, choose_pid(From, PIDs)}
    end.

new_connection(MyServer, Server, From, FromTo,
	       MaxS2SConnectionsNumber, MaxS2SConnectionsNumberPerNode) ->
    {ok, Pid} = ejabberd_s2s_out:start(
		  MyServer, Server, new),
    F = fun() ->
		L = mnesia:read({s2s, FromTo}),
		NeededConnections = needed_connections_number(L,
							      MaxS2SConnectionsNumber,
							      MaxS2SConnectionsNumberPerNode),
		if NeededConnections > 0 ->
		       mnesia:write(#s2s{fromto = FromTo, pid = Pid}),
		       ?INFO_MSG("New s2s connection started ~p", [Pid]),
		       Pid;
		   true -> choose_connection(From, L)
		end
	end,
    TRes = mnesia:transaction(F),
    case TRes of
      {atomic, Pid} -> ejabberd_s2s_out:start_connection(Pid);
      _ -> ejabberd_s2s_out:stop_connection(Pid)
    end,
    TRes.

-spec max_s2s_connections_number({binary(), binary()}) -> integer().
max_s2s_connections_number({From, To}) ->
    case acl:match_rule(From, max_s2s_connections, jid:make(To)) of
      Max when is_integer(Max) -> Max;
      _ -> ?DEFAULT_MAX_S2S_CONNECTIONS_NUMBER
    end.

-spec max_s2s_connections_number_per_node({binary(), binary()}) -> integer().
max_s2s_connections_number_per_node({From, To}) ->
    case acl:match_rule(From, max_s2s_connections_per_node, jid:make(To)) of
      Max when is_integer(Max) -> Max;
      _ -> ?DEFAULT_MAX_S2S_CONNECTIONS_NUMBER_PER_NODE
    end.

-spec needed_connections_number([#s2s{}], integer(), integer()) -> integer().
needed_connections_number(Ls, MaxS2SConnectionsNumber,
			  MaxS2SConnectionsNumberPerNode) ->
    LocalLs = [L || L <- Ls, node(L#s2s.pid) == node()],
    lists:min([MaxS2SConnectionsNumber - length(Ls),
	       MaxS2SConnectionsNumberPerNode - length(LocalLs)]).

%%--------------------------------------------------------------------
%% Function: is_service(From, To) -> true | false
%% Description: Return true if the destination must be considered as a
%% service.
%% --------------------------------------------------------------------
-spec is_service(jid(), jid()) -> boolean().
is_service(From, To) ->
    LFromDomain = From#jid.lserver,
    case ejabberd_config:get_option(
           {route_subdomains, LFromDomain},
           fun(s2s) -> s2s; (local) -> local end, local) of
      s2s -> % bypass RFC 3920 10.3
	  false;
      local ->
	  Hosts = (?MYHOSTS),
	  P = fun (ParentDomain) ->
		      lists:member(ParentDomain, Hosts)
	      end,
	  lists:any(P, parent_domains(To#jid.lserver))
    end.

parent_domains(Domain) ->
    lists:foldl(fun (Label, []) -> [Label];
		    (Label, [Head | Tail]) ->
			[<<Label/binary, ".", Head/binary>>, Head | Tail]
		end,
		[], lists:reverse(str:tokens(Domain, <<".">>))).

send_element(Pid, El) ->
    Pid ! {send_element, El}.

%%%----------------------------------------------------------------------
%%% ejabberd commands

get_commands_spec() ->
<<<<<<< HEAD
    [#ejabberd_commands{name = incoming_s2s_number,
			tags = [stats, s2s],
			desc =
			    "Number of incoming s2s connections on "
			    "the node",
                        policy = admin,
			module = ?MODULE, function = incoming_s2s_number,
			args = [], result = {s2s_incoming, integer}},
     #ejabberd_commands{name = outgoing_s2s_number,
			tags = [stats, s2s],
			desc =
			    "Number of outgoing s2s connections on "
			    "the node",
                        policy = admin,
			module = ?MODULE, function = outgoing_s2s_number,
			args = [], result = {s2s_outgoing, integer}},
     #ejabberd_commands{name = stop_all_connections,
			tags = [s2s],
			desc = "Stop all outgoing and incoming connections",
			policy = admin,
			module = ?MODULE, function = stop_all_connections,
			args = [], result = {res, rescode}}].

=======
    [#ejabberd_commands{
        name = incoming_s2s_number,
        tags = [stats, s2s],
        desc = "Number of incoming s2s connections on the node",
        policy = admin,
        module = ?MODULE, function = incoming_s2s_number,
        args = [], result = {s2s_incoming, integer}},
     #ejabberd_commands{
        name = outgoing_s2s_number,
        tags = [stats, s2s],
        desc = "Number of outgoing s2s connections on the node",
        policy = admin,
        module = ?MODULE, function = outgoing_s2s_number,
        args = [], result = {s2s_outgoing, integer}}].

%% TODO Move those stats commands to ejabberd stats command ?
>>>>>>> 1a6d340c
incoming_s2s_number() ->
    supervisor_count(ejabberd_s2s_in_sup).

outgoing_s2s_number() ->
    supervisor_count(ejabberd_s2s_out_sup).

supervisor_count(Supervisor) ->
    case catch supervisor:which_children(Supervisor) of
        {'EXIT', _} -> 0;
        Result ->
            length(Result)
    end.

stop_all_connections() ->
    lists:foreach(
      fun({_Id, Pid, _Type, _Module}) ->
	      exit(Pid, kill)
      end,
      supervisor:which_children(ejabberd_s2s_in_sup) ++
	  supervisor:which_children(ejabberd_s2s_out_sup)),
    mnesia:clear_table(s2s).

%%%----------------------------------------------------------------------
%%% Update Mnesia tables

update_tables() ->
    case catch mnesia:table_info(s2s, type) of
      bag -> ok;
      {'EXIT', _} -> ok;
      _ -> mnesia:delete_table(s2s)
    end,
    case catch mnesia:table_info(s2s, attributes) of
      [fromto, node, key] ->
	  mnesia:transform_table(s2s, ignore, [fromto, pid]),
	  mnesia:clear_table(s2s);
      [fromto, pid, key] ->
	  mnesia:transform_table(s2s, ignore, [fromto, pid]),
	  mnesia:clear_table(s2s);
      [fromto, pid] -> ok;
      {'EXIT', _} -> ok
    end,
    case lists:member(local_s2s, mnesia:system_info(tables)) of
	true -> mnesia:delete_table(local_s2s);
	false -> ok
    end.

%% Check if host is in blacklist or white list
allow_host(MyServer, S2SHost) ->
    allow_host2(MyServer, S2SHost) andalso
      not is_temporarly_blocked(S2SHost).

allow_host2(MyServer, S2SHost) ->
    Hosts = (?MYHOSTS),
    case lists:dropwhile(fun (ParentDomain) ->
				 not lists:member(ParentDomain, Hosts)
			 end,
			 parent_domains(MyServer))
	of
      [MyHost | _] -> allow_host1(MyHost, S2SHost);
      [] -> allow_host1(MyServer, S2SHost)
    end.

allow_host1(MyHost, S2SHost) ->
    Rule = ejabberd_config:get_option(
             s2s_access,
             fun(A) -> A end,
             all),
    JID = jid:make(S2SHost),
    case acl:match_rule(MyHost, Rule, JID) of
        deny -> false;
        allow ->
            case ejabberd_hooks:run_fold(s2s_allow_host, MyHost,
                                         allow, [MyHost, S2SHost]) of
                deny -> false;
                allow -> true;
                _ -> true
            end
    end.

transform_options(Opts) ->
    lists:foldl(fun transform_options/2, [], Opts).

transform_options({{s2s_host, Host}, Action}, Opts) ->
    ?WARNING_MSG("Option 's2s_host' is deprecated. "
                 "The option is still supported but it is better to "
                 "fix your config: use access rules instead.", []),
    ACLName = jlib:binary_to_atom(
                iolist_to_binary(["s2s_access_", Host])),
    [{acl, ACLName, {server, Host}},
     {access, s2s, [{Action, ACLName}]},
     {s2s_access, s2s} |
     Opts];
transform_options({s2s_default_policy, Action}, Opts) ->
    ?WARNING_MSG("Option 's2s_default_policy' is deprecated. "
                 "The option is still supported but it is better to "
                 "fix your config: "
                 "use 's2s_access' with an access rule.", []),
    [{access, s2s, [{Action, all}]},
     {s2s_access, s2s} |
     Opts];
transform_options(Opt, Opts) ->
    [Opt|Opts].

%% Get information about S2S connections of the specified type.
%% @spec (Type) -> [Info]
%% where Type = in | out
%%       Info = [{InfoName::atom(), InfoValue::any()}]
get_info_s2s_connections(Type) ->
    ChildType = case Type of
		  in -> ejabberd_s2s_in_sup;
		  out -> ejabberd_s2s_out_sup
		end,
    Connections = supervisor:which_children(ChildType),
    get_s2s_info(Connections, Type).

get_s2s_info(Connections, Type) ->
    complete_s2s_info(Connections, Type, []).

complete_s2s_info([], _, Result) -> Result;
complete_s2s_info([Connection | T], Type, Result) ->
    {_, PID, _, _} = Connection,
    State = get_s2s_state(PID),
    complete_s2s_info(T, Type, [State | Result]).

-spec get_s2s_state(pid()) -> [{status, open | closed | error} | {s2s_pid, pid()}].

get_s2s_state(S2sPid) ->
    Infos = case gen_fsm:sync_send_all_state_event(S2sPid,
						   get_state_infos)
		of
	      {state_infos, Is} -> [{status, open} | Is];
	      {noproc, _} -> [{status, closed}]; %% Connection closed
	      {badrpc, _} -> [{status, error}]
	    end,
    [{s2s_pid, S2sPid} | Infos].

get_cert_domains(Cert) ->
    TBSCert = Cert#'Certificate'.tbsCertificate,
    Subject = case TBSCert#'TBSCertificate'.subject of
		  {rdnSequence, Subj} -> lists:flatten(Subj);
		  _ -> []
	      end,
    Extensions = case TBSCert#'TBSCertificate'.extensions of
		     Exts when is_list(Exts) -> Exts;
		     _ -> []
		 end,
    lists:flatmap(fun (#'AttributeTypeAndValue'{type =
						    ?'id-at-commonName',
						value = Val}) ->
			  case 'OTP-PUB-KEY':decode('X520CommonName', Val) of
			    {ok, {_, D1}} ->
				D = if is_binary(D1) -> D1;
				       is_list(D1) -> list_to_binary(D1);
				       true -> error
				    end,
				if D /= error ->
				       case jid:from_string(D) of
					 #jid{luser = <<"">>, lserver = LD,
					      lresource = <<"">>} ->
					     [LD];
					 _ -> []
				       end;
				   true -> []
				end;
			    _ -> []
			  end;
		      (_) -> []
		  end,
		  Subject)
      ++
      lists:flatmap(fun (#'Extension'{extnID =
					  ?'id-ce-subjectAltName',
				      extnValue = Val}) ->
			    BVal = if is_list(Val) -> list_to_binary(Val);
				      true -> Val
				   end,
			    case 'OTP-PUB-KEY':decode('SubjectAltName', BVal)
				of
			      {ok, SANs} ->
				  lists:flatmap(fun ({otherName,
						      #'AnotherName'{'type-id' =
									 ?'id-on-xmppAddr',
								     value =
									 XmppAddr}}) ->
							case
							  'XmppAddr':decode('XmppAddr',
									    XmppAddr)
							    of
							  {ok, D}
							      when
								is_binary(D) ->
							      case
								jid:from_string((D))
								  of
								#jid{luser =
									 <<"">>,
								     lserver =
									 LD,
								     lresource =
									 <<"">>} ->
								    case
								      ejabberd_idna:domain_utf8_to_ascii(LD)
									of
								      false ->
									  [];
								      PCLD ->
									  [PCLD]
								    end;
								_ -> []
							      end;
							  _ -> []
							end;
						    ({dNSName, D})
							when is_list(D) ->
							case
							  jid:from_string(list_to_binary(D))
							    of
							  #jid{luser = <<"">>,
							       lserver = LD,
							       lresource =
								   <<"">>} ->
							      [LD];
							  _ -> []
							end;
						    (_) -> []
						end,
						SANs);
			      _ -> []
			    end;
			(_) -> []
		    end,
		    Extensions).

match_domain(Domain, Domain) -> true;
match_domain(Domain, Pattern) ->
    DLabels = str:tokens(Domain, <<".">>),
    PLabels = str:tokens(Pattern, <<".">>),
    match_labels(DLabels, PLabels).

match_labels([], []) -> true;
match_labels([], [_ | _]) -> false;
match_labels([_ | _], []) -> false;
match_labels([DL | DLabels], [PL | PLabels]) ->
    case lists:all(fun (C) ->
			   $a =< C andalso C =< $z orelse
			     $0 =< C andalso C =< $9 orelse
			       C == $- orelse C == $*
		   end,
		   binary_to_list(PL))
	of
      true ->
	  Regexp = ejabberd_regexp:sh_to_awk(PL),
	  case ejabberd_regexp:run(DL, Regexp) of
	    match -> match_labels(DLabels, PLabels);
	    nomatch -> false
	  end;
      false -> false
    end.

opt_type(route_subdomains) ->
    fun (s2s) -> s2s;
	(local) -> local
    end;
opt_type(s2s_access) ->
    fun acl:access_rules_validator/1;
opt_type(_) -> [route_subdomains, s2s_access].<|MERGE_RESOLUTION|>--- conflicted
+++ resolved
@@ -466,20 +466,17 @@
 %%% ejabberd commands
 
 get_commands_spec() ->
-<<<<<<< HEAD
-    [#ejabberd_commands{name = incoming_s2s_number,
+    [#ejabberd_commands{
+        name = incoming_s2s_number,
 			tags = [stats, s2s],
-			desc =
-			    "Number of incoming s2s connections on "
-			    "the node",
+        desc = "Number of incoming s2s connections on the node",
                         policy = admin,
 			module = ?MODULE, function = incoming_s2s_number,
 			args = [], result = {s2s_incoming, integer}},
-     #ejabberd_commands{name = outgoing_s2s_number,
+     #ejabberd_commands{
+        name = outgoing_s2s_number,
 			tags = [stats, s2s],
-			desc =
-			    "Number of outgoing s2s connections on "
-			    "the node",
+        desc = "Number of outgoing s2s connections on the node",
                         policy = admin,
 			module = ?MODULE, function = outgoing_s2s_number,
 			args = [], result = {s2s_outgoing, integer}},
@@ -490,24 +487,7 @@
 			module = ?MODULE, function = stop_all_connections,
 			args = [], result = {res, rescode}}].
 
-=======
-    [#ejabberd_commands{
-        name = incoming_s2s_number,
-        tags = [stats, s2s],
-        desc = "Number of incoming s2s connections on the node",
-        policy = admin,
-        module = ?MODULE, function = incoming_s2s_number,
-        args = [], result = {s2s_incoming, integer}},
-     #ejabberd_commands{
-        name = outgoing_s2s_number,
-        tags = [stats, s2s],
-        desc = "Number of outgoing s2s connections on the node",
-        policy = admin,
-        module = ?MODULE, function = outgoing_s2s_number,
-        args = [], result = {s2s_outgoing, integer}}].
-
 %% TODO Move those stats commands to ejabberd stats command ?
->>>>>>> 1a6d340c
 incoming_s2s_number() ->
     supervisor_count(ejabberd_s2s_in_sup).
 
