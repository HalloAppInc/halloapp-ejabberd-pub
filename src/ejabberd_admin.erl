%%%-------------------------------------------------------------------
%%% File    : ejabberd_admin.erl
%%% Author  : Mickael Remond <mremond@process-one.net>
%%% Purpose : Administrative functions and commands
%%% Created :  7 May 2006 by Mickael Remond <mremond@process-one.net>
%%%
%%%
%%% ejabberd, Copyright (C) 2002-2017   ProcessOne
%%%
%%% This program is free software; you can redistribute it and/or
%%% modify it under the terms of the GNU General Public License as
%%% published by the Free Software Foundation; either version 2 of the
%%% License, or (at your option) any later version.
%%%
%%% This program is distributed in the hope that it will be useful,
%%% but WITHOUT ANY WARRANTY; without even the implied warranty of
%%% MERCHANTABILITY or FITNESS FOR A PARTICULAR PURPOSE.  See the GNU
%%% General Public License for more details.
%%%
%%% You should have received a copy of the GNU General Public License along
%%% with this program; if not, write to the Free Software Foundation, Inc.,
%%% 51 Franklin Street, Fifth Floor, Boston, MA 02110-1301 USA.
%%%
%%%-------------------------------------------------------------------

-module(ejabberd_admin).
-author('mickael.remond@process-one.net').

-behaviour(gen_server).

-export([start_link/0,
	 %% Server
	 status/0, reopen_log/0, rotate_log/0,
	 set_loglevel/1,
	 stop_kindly/2, send_service_message_all_mucs/2,
	 registered_vhosts/0,
	 reload_config/0,
	 %% Cluster
	 join_cluster/1, leave_cluster/1, list_cluster/0,
	 %% Erlang
	 update_list/0, update/1,
	 %% Accounts
	 register/3, unregister/2,
	 registered_users/1,
	 %% Migration jabberd1.4
	 import_file/1, import_dir/1,
         %% Acme
         get_certificate/1,
	 renew_certificate/0,
	 list_certificates/1,
	 revoke_certificate/1,
	 %% Purge DB
	 delete_expired_messages/0, delete_old_messages/1,
	 %% Mnesia
	 set_master/1,
	 backup_mnesia/1, restore_mnesia/1,
	 dump_mnesia/1, dump_table/2, load_mnesia/1,
	 install_fallback_mnesia/1,
	 dump_to_textfile/1, dump_to_textfile/2,
	 mnesia_change_nodename/4,
	 restore/1, % Still used by some modules
	 clear_cache/0,
	 get_commands_spec/0
	]).
%% gen_server callbacks
-export([init/1, handle_call/3, handle_cast/2, handle_info/2,
	 terminate/2, code_change/3]).

-include("ejabberd.hrl").
-include("logger.hrl").
-include("ejabberd_commands.hrl").

-record(state, {}).

start_link() ->
    gen_server:start_link({local, ?MODULE}, ?MODULE, [], []).

init([]) ->
    process_flag(trap_exit, true),
    ejabberd_commands:register_commands(get_commands_spec()),
    {ok, #state{}}.

handle_call(_Request, _From, State) ->
    Reply = ok,
    {reply, Reply, State}.

handle_cast(_Msg, State) ->
    {noreply, State}.

handle_info(_Info, State) ->
    {noreply, State}.

terminate(_Reason, _State) ->
    ejabberd_commands:unregister_commands(get_commands_spec()).

code_change(_OldVsn, State, _Extra) ->
    {ok, State}.

%%%
%%% ejabberd commands
%%%

get_commands_spec() ->
    [
     %% The commands status, stop and restart are implemented also in ejabberd_ctl
     %% They are defined here so that other interfaces can use them too
     #ejabberd_commands{name = status, tags = [server],
			desc = "Get status of the ejabberd server",
			module = ?MODULE, function = status,
			result_desc = "Result tuple",
			result_example = {ok, <<"The node ejabberd@localhost is started with status: started"
						"ejabberd X.X is running in that node">>},
			args = [], result = {res, restuple}},
     #ejabberd_commands{name = stop, tags = [server],
			desc = "Stop ejabberd gracefully",
			module = init, function = stop,
			args = [], result = {res, rescode}},
     #ejabberd_commands{name = restart, tags = [server],
			desc = "Restart ejabberd gracefully",
			module = init, function = restart,
			args = [], result = {res, rescode}},
     #ejabberd_commands{name = reopen_log, tags = [logs, server],
			desc = "Reopen the log files",
			policy = admin,
			module = ?MODULE, function = reopen_log,
			args = [], result = {res, rescode}},
     #ejabberd_commands{name = rotate_log, tags = [logs, server],
			desc = "Rotate the log files",
			module = ?MODULE, function = rotate_log,
			args = [], result = {res, rescode}},
     #ejabberd_commands{name = stop_kindly, tags = [server],
			desc = "Inform users and rooms, wait, and stop the server",
			longdesc = "Provide the delay in seconds, and the "
			"announcement quoted, for example: \n"
			"ejabberdctl stop_kindly 60 "
			"\\\"The server will stop in one minute.\\\"",
			module = ?MODULE, function = stop_kindly,
			args_desc = ["Seconds to wait", "Announcement to send, with quotes"],
			args_example = [60, <<"Server will stop now.">>],
			args = [{delay, integer}, {announcement, string}],
			result = {res, rescode}},
     #ejabberd_commands{name = get_loglevel, tags = [logs, server],
			desc = "Get the current loglevel",
			module = ejabberd_logger, function = get,
			result_desc = "Tuple with the log level number, its keyword and description",
			result_example = {4, info, <<"Info">>},
			args = [],
                        result = {leveltuple, {tuple, [{levelnumber, integer},
                                                       {levelatom, atom},
                                                       {leveldesc, string}
                                                      ]}}},
     #ejabberd_commands{name = set_loglevel, tags = [logs, server],
			desc = "Set the loglevel (0 to 5)",
			module = ?MODULE, function = set_loglevel,
			args_desc = ["Integer of the desired logging level, between 1 and 5"],
			args_example = [5],
			result_desc = "The type of logger module used",
			result_example = lager,
			args = [{loglevel, integer}],
			result = {logger, atom}},

     #ejabberd_commands{name = update_list, tags = [server],
			desc = "List modified modules that can be updated",
			module = ?MODULE, function = update_list,
			args = [],
			result_example = ["mod_configure", "mod_vcard"],
			result = {modules, {list, {module, string}}}},
     #ejabberd_commands{name = update, tags = [server],
			desc = "Update the given module, or use the keyword: all",
			module = ?MODULE, function = update,
			args_example = ["mod_vcard"],
			args = [{module, string}],
			result = {res, restuple}},

     #ejabberd_commands{name = register, tags = [accounts],
			desc = "Register a user",
			policy = admin,
			module = ?MODULE, function = register,
			args_desc = ["Username", "Local vhost served by ejabberd", "Password"],
			args_example = [<<"bob">>, <<"example.com">>, <<"SomEPass44">>],
			args = [{user, binary}, {host, binary}, {password, binary}],
			result = {res, restuple}},
     #ejabberd_commands{name = unregister, tags = [accounts],
			desc = "Unregister a user",
                        policy = admin,
			module = ?MODULE, function = unregister,
			args_desc = ["Username", "Local vhost served by ejabberd"],
			args_example = [<<"bob">>, <<"example.com">>],
			args = [{user, binary}, {host, binary}],
			result = {res, restuple}},
     #ejabberd_commands{name = registered_users, tags = [accounts],
			desc = "List all registered users in HOST",
			module = ?MODULE, function = registered_users,
			args_desc = ["Local vhost"],
			args_example = [<<"example.com">>],
			result_desc = "List of registered accounts usernames",
			result_example = [<<"user1">>, <<"user2">>],
			args = [{host, binary}],
			result = {users, {list, {username, string}}}},
     #ejabberd_commands{name = registered_vhosts, tags = [server],
			desc = "List all registered vhosts in SERVER",
			module = ?MODULE, function = registered_vhosts,
			result_desc = "List of available vhosts",
			result_example = [<<"example.com">>, <<"anon.example.com">>],
			args = [],
			result = {vhosts, {list, {vhost, string}}}},
     #ejabberd_commands{name = reload_config, tags = [server],
			desc = "Reload config file in memory",
			module = ?MODULE, function = reload_config,
			args = [],
			result = {res, rescode}},

     #ejabberd_commands{name = join_cluster, tags = [cluster],
			desc = "Join this node into the cluster handled by Node",
			module = ?MODULE, function = join_cluster,
			args_desc = ["Nodename of the node to join"],
			args_example = [<<"ejabberd1@machine7">>],
			args = [{node, binary}],
			result = {res, rescode}},
     #ejabberd_commands{name = leave_cluster, tags = [cluster],
			desc = "Remove and shutdown Node from the running cluster",
			longdesc = "This command can be run from any running node of the cluster, "
			"even the node to be removed.",
			module = ?MODULE, function = leave_cluster,
			args_desc = ["Nodename of the node to kick from the cluster"],
			args_example = [<<"ejabberd1@machine8">>],
			args = [{node, binary}],
			result = {res, rescode}},

     #ejabberd_commands{name = list_cluster, tags = [cluster],
			desc = "List nodes that are part of the cluster handled by Node",
			module = ?MODULE, function = list_cluster,
			result_example = [ejabberd1@machine7, ejabberd1@machine8],
			args = [],
			result = {nodes, {list, {node, atom}}}},

     #ejabberd_commands{name = import_file, tags = [mnesia],
			desc = "Import user data from jabberd14 spool file",
			module = ?MODULE, function = import_file,
			args_desc = ["Full path to the jabberd14 spool file"],
			args_example = ["/var/lib/ejabberd/jabberd14.spool"],
			args = [{file, string}], result = {res, restuple}},
     #ejabberd_commands{name = import_dir, tags = [mnesia],
			desc = "Import users data from jabberd14 spool dir",
			module = ?MODULE, function = import_dir,
			args_desc = ["Full path to the jabberd14 spool directory"],
			args_example = ["/var/lib/ejabberd/jabberd14/"],
			args = [{file, string}],
			result = {res, restuple}},
     #ejabberd_commands{name = get_certificate, tags = [acme],
			desc = "Gets a certificate for all or the specified domains {all|domain1;domain2;...}.",
			module = ?MODULE, function = get_certificate,
			args_desc = ["Domains for which to acquire a certificate"],
			args_example = ["all | www.example.com;www.example1.net"],
			args = [{domains, string}],
			result = {certificates, string}},
     #ejabberd_commands{name = renew_certificate, tags = [acme],
			desc = "Renews all certificates that are close to expiring",
			module = ?MODULE, function = renew_certificate,
			args = [],
			result = {certificates, string}},
     #ejabberd_commands{name = list_certificates, tags = [acme],
			desc = "Lists all curently handled certificates and their respective domains in {plain|verbose} format",
			module = ?MODULE, function = list_certificates,
			args_desc = ["Whether to print the whole certificate or just some metadata. Possible values: plain | verbose"],
			args = [{option, string}],
			result = {certificates, {list, {certificate, string}}}},
     #ejabberd_commands{name = revoke_certificate, tags = [acme],
			desc = "Revokes the selected certificate",
			module = ?MODULE, function = revoke_certificate,
			args_desc = ["The domain or file (in pem format) of the certificate in question {domain:Domain | file:File}"],
			args = [{domain_or_file, string}],
			result = {res, restuple}},

     #ejabberd_commands{name = import_piefxis, tags = [mnesia],
			desc = "Import users data from a PIEFXIS file (XEP-0227)",
			module = ejabberd_piefxis, function = import_file,
			args_desc = ["Full path to the PIEFXIS file"],
			args_example = ["/var/lib/ejabberd/example.com.xml"],
			args = [{file, string}], result = {res, rescode}},
     #ejabberd_commands{name = export_piefxis, tags = [mnesia],
			desc = "Export data of all users in the server to PIEFXIS files (XEP-0227)",
			module = ejabberd_piefxis, function = export_server,
			args_desc = ["Full path to a directory"],
			args_example = ["/var/lib/ejabberd/"],
			args = [{dir, string}], result = {res, rescode}},
     #ejabberd_commands{name = export_piefxis_host, tags = [mnesia],
			desc = "Export data of users in a host to PIEFXIS files (XEP-0227)",
			module = ejabberd_piefxis, function = export_host,
			args_desc = ["Full path to a directory", "Vhost to export"],
			args_example = ["/var/lib/ejabberd/", "example.com"],
			args = [{dir, string}, {host, string}], result = {res, rescode}},

     #ejabberd_commands{name = delete_mnesia, tags = [mnesia, sql],
                        desc = "Delete elements in Mnesia database for a given vhost",
                        module = ejd2sql, function = delete,
			args_desc = ["Vhost which content will be deleted in Mnesia database"],
			args_example = ["example.com"],
                        args = [{host, string}], result = {res, rescode}},
     #ejabberd_commands{name = convert_to_scram, tags = [sql],
			desc = "Convert the passwords in 'users' ODBC table to SCRAM",
			module = ejabberd_auth_sql, function = convert_to_scram,
			args_desc = ["Vhost which users' passwords will be scrammed"],
			args_example = ["example.com"],
			args = [{host, binary}], result = {res, rescode}},

     #ejabberd_commands{name = import_prosody, tags = [mnesia, sql, riak],
			desc = "Import data from Prosody",
			module = prosody2ejabberd, function = from_dir,
			args_desc = ["Full path to the Prosody data directory"],
			args_example = ["/var/lib/prosody/datadump/"],
			args = [{dir, string}], result = {res, rescode}},

     #ejabberd_commands{name = convert_to_yaml, tags = [config],
                        desc = "Convert the input file from Erlang to YAML format",
                        module = ejabberd_config, function = convert_to_yaml,
			args_desc = ["Full path to the original configuration file", "And full path to final file"],
			args_example = ["/etc/ejabberd/ejabberd.cfg", "/etc/ejabberd/ejabberd.yml"],
                        args = [{in, string}, {out, string}],
                        result = {res, rescode}},

     #ejabberd_commands{name = delete_expired_messages, tags = [purge],
			desc = "Delete expired offline messages from database",
			module = ?MODULE, function = delete_expired_messages,
			args = [], result = {res, rescode}},
     #ejabberd_commands{name = delete_old_messages, tags = [purge],
			desc = "Delete offline messages older than DAYS",
			module = ?MODULE, function = delete_old_messages,
			args_desc = ["Number of days"],
			args_example = [31],
			args = [{days, integer}], result = {res, rescode}},

     #ejabberd_commands{name = export2sql, tags = [mnesia],
			desc = "Export virtual host information from Mnesia tables to SQL file",
			longdesc = "Configure the modules to use SQL, then call this command.",
			module = ejd2sql, function = export,
			args_desc = ["Vhost", "Full path to the destination SQL file"],
			args_example = ["example.com", "/var/lib/ejabberd/example.com.sql"],
			args = [{host, string}, {file, string}],
			result = {res, rescode}},
     #ejabberd_commands{name = set_master, tags = [mnesia],
			desc = "Set master node of the clustered Mnesia tables",
			longdesc = "If you provide as nodename \"self\", this "
			"node will be set as its own master.",
			module = ?MODULE, function = set_master,
			args_desc = ["Name of the erlang node that will be considered master of this node"],
			args_example = ["ejabberd@machine7"],
			args = [{nodename, string}], result = {res, restuple}},
     #ejabberd_commands{name = mnesia_change_nodename, tags = [mnesia],
			desc = "Change the erlang node name in a backup file",
			module = ?MODULE, function = mnesia_change_nodename,
			args_desc = ["Name of the old erlang node", "Name of the new node",
				     "Path to old backup file", "Path to the new backup file"],
			args_example = ["ejabberd@machine1", "ejabberd@machine2",
					"/var/lib/ejabberd/old.backup", "/var/lib/ejabberd/new.backup"],
			args = [{oldnodename, string}, {newnodename, string},
				{oldbackup, string}, {newbackup, string}],
			result = {res, restuple}},
     #ejabberd_commands{name = backup, tags = [mnesia],
			desc = "Store the database to backup file",
			module = ?MODULE, function = backup_mnesia,
			args_desc = ["Full path for the destination backup file"],
			args_example = ["/var/lib/ejabberd/database.backup"],
			args = [{file, string}], result = {res, restuple}},
     #ejabberd_commands{name = restore, tags = [mnesia],
			desc = "Restore the database from backup file",
			module = ?MODULE, function = restore_mnesia,
			args_desc = ["Full path to the backup file"],
			args_example = ["/var/lib/ejabberd/database.backup"],
			args = [{file, string}], result = {res, restuple}},
     #ejabberd_commands{name = dump, tags = [mnesia],
			desc = "Dump the database to a text file",
			module = ?MODULE, function = dump_mnesia,
			args_desc = ["Full path for the text file"],
			args_example = ["/var/lib/ejabberd/database.txt"],
			args = [{file, string}], result = {res, restuple}},
     #ejabberd_commands{name = dump_table, tags = [mnesia],
			desc = "Dump a table to a text file",
			module = ?MODULE, function = dump_table,
			args_desc = ["Full path for the text file", "Table name"],
			args_example = ["/var/lib/ejabberd/table-muc-registered.txt", "muc_registered"],
			args = [{file, string}, {table, string}], result = {res, restuple}},
     #ejabberd_commands{name = load, tags = [mnesia],
			desc = "Restore the database from a text file",
			module = ?MODULE, function = load_mnesia,
			args_desc = ["Full path to the text file"],
			args_example = ["/var/lib/ejabberd/database.txt"],
			args = [{file, string}], result = {res, restuple}},
     #ejabberd_commands{name = install_fallback, tags = [mnesia],
			desc = "Install the database from a fallback file",
			module = ?MODULE, function = install_fallback_mnesia,
			args_desc = ["Full path to the fallback file"],
			args_example = ["/var/lib/ejabberd/database.fallback"],
			args = [{file, string}], result = {res, restuple}},
     #ejabberd_commands{name = clear_cache, tags = [server],
			desc = "Clear database cache on all nodes",
			module = ?MODULE, function = clear_cache,
			args = [], result = {res, rescode}}
    ].


%%%
%%% Server management
%%%

status() ->
    {InternalStatus, ProvidedStatus} = init:get_status(),
    String1 = io_lib:format("The node ~p is ~p. Status: ~p",
			    [node(), InternalStatus, ProvidedStatus]),
    {Is_running, String2} =
	case lists:keysearch(ejabberd, 1, application:which_applications()) of
	    false ->
		{ejabberd_not_running, "ejabberd is not running in that node."};
	    {value, {_, _, Version}} ->
		{ok, io_lib:format("ejabberd ~s is running in that node", [Version])}
	end,
    {Is_running, String1 ++ String2}.

reopen_log() ->
    ejabberd_hooks:run(reopen_log_hook, []),
    ejabberd_logger:reopen_log().

rotate_log() ->
    ejabberd_hooks:run(rotate_log_hook, []),
    ejabberd_logger:rotate_log().

set_loglevel(LogLevel) ->
    {module, Module} = ejabberd_logger:set(LogLevel),
    Module.


%%%
%%% Stop Kindly
%%%

stop_kindly(DelaySeconds, AnnouncementTextString) ->
    Subject = (str:format("Server stop in ~p seconds!", [DelaySeconds])),
    WaitingDesc = (str:format("Waiting ~p seconds", [DelaySeconds])),
    AnnouncementText = list_to_binary(AnnouncementTextString),
    Steps = [
	     {"Stopping ejabberd port listeners",
	      ejabberd_listener, stop_listeners, []},
	     {"Sending announcement to connected users",
	      mod_announce, send_announcement_to_all,
	      [?MYNAME, Subject, AnnouncementText]},
	     {"Sending service message to MUC rooms",
	      ejabberd_admin, send_service_message_all_mucs,
	      [Subject, AnnouncementText]},
	     {WaitingDesc, timer, sleep, [DelaySeconds * 1000]},
	     {"Stopping ejabberd", application, stop, [ejabberd]},
	     {"Stopping Mnesia", mnesia, stop, []},
	     {"Stopping Erlang node", init, stop, []}
	    ],
    NumberLast = length(Steps),
    TimestampStart = calendar:datetime_to_gregorian_seconds({date(), time()}),
    lists:foldl(
      fun({Desc, Mod, Func, Args}, NumberThis) ->
	      SecondsDiff =
		  calendar:datetime_to_gregorian_seconds({date(), time()})
		  - TimestampStart,
	      io:format("[~p/~p ~ps] ~s... ",
			[NumberThis, NumberLast, SecondsDiff, Desc]),
	      Result = (catch apply(Mod, Func, Args)),
	      io:format("~p~n", [Result]),
	      NumberThis+1
      end,
      1,
      Steps),
    ok.

send_service_message_all_mucs(Subject, AnnouncementText) ->
    Message = str:format("~s~n~s", [Subject, AnnouncementText]),
    lists:foreach(
      fun(ServerHost) ->
	      MUCHost = gen_mod:get_module_opt_host(
			  ServerHost, mod_muc, <<"conference.@HOST@">>),
	      mod_muc:broadcast_service_message(ServerHost, MUCHost, Message)
      end,
      ?MYHOSTS).

%%%
%%% ejabberd_update
%%%

update_list() ->
    {ok, _Dir, UpdatedBeams, _Script, _LowLevelScript, _Check} =
	ejabberd_update:update_info(),
    [atom_to_list(Beam) || Beam <- UpdatedBeams].

update("all") ->
    [update_module(ModStr) || ModStr <- update_list()],
    {ok, []};
update(ModStr) ->
    update_module(ModStr).

update_module(ModuleNameBin) when is_binary(ModuleNameBin) ->
    update_module(binary_to_list(ModuleNameBin));
update_module(ModuleNameString) ->
    ModuleName = list_to_atom(ModuleNameString),
    case ejabberd_update:update([ModuleName]) of
	{ok, _Res} -> {ok, []};
	{error, Reason} -> {error, Reason}
    end.

%%%
%%% Account management
%%%

register(User, Host, Password) ->
    case ejabberd_auth:try_register(User, Host, Password) of
	ok ->
	    {ok, io_lib:format("User ~s@~s successfully registered", [User, Host])};
	{error, exists} ->
	    Msg = io_lib:format("User ~s@~s already registered", [User, Host]),
	    {error, conflict, 10090, Msg};
	{error, Reason} ->
	    String = io_lib:format("Can't register user ~s@~s at node ~p: ~p",
				   [User, Host, node(), Reason]),
	    {error, cannot_register, 10001, String}
    end.

unregister(User, Host) ->
    ejabberd_auth:remove_user(User, Host),
    {ok, ""}.

registered_users(Host) ->
    Users = ejabberd_auth:get_users(Host),
    SUsers = lists:sort(Users),
    lists:map(fun({U, _S}) -> U end, SUsers).

registered_vhosts() ->
    ?MYHOSTS.

reload_config() ->
    ejabberd_config:reload_file().

%%%
%%% Cluster management
%%%

join_cluster(NodeBin) ->
    ejabberd_cluster:join(list_to_atom(binary_to_list(NodeBin))).

leave_cluster(NodeBin) ->
    ejabberd_cluster:leave(list_to_atom(binary_to_list(NodeBin))).

list_cluster() ->
    ejabberd_cluster:get_nodes().

%%%
%%% Migration management
%%%

import_file(Path) ->
    case jd2ejd:import_file(Path) of
        ok ->
            {ok, ""};
        {error, Reason} ->
            String = io_lib:format("Can't import jabberd14 spool file ~p at node ~p: ~p",
				   [filename:absname(Path), node(), Reason]),
	    {cannot_import_file, String}
    end.

import_dir(Path) ->
    case jd2ejd:import_dir(Path) of
        ok ->
            {ok, ""};
        {error, Reason} ->
            String = io_lib:format("Can't import jabberd14 spool dir ~p at node ~p: ~p",
				   [filename:absname(Path), node(), Reason]),
	    {cannot_import_dir, String}
    end.

%%%
%%% Acme
%%%

get_certificate(Domains) ->
    case ejabberd_acme:is_valid_domain_opt(Domains) of 
	true ->
<<<<<<< HEAD
	    case ejabberd_acme:is_valid_account_opt(UseNewAccount) of
		true ->
		    ejabberd_acme:get_certificates(Domains, UseNewAccount);
		false ->
		    io_lib:format("Invalid account option: ~p", [UseNewAccount])
	    end;
=======
	    ejabberd_acme:get_certificates("http://localhost:4000", Domains);
>>>>>>> c31aa87b
	false ->
	    String = io_lib:format("Invalid domains: ~p", [Domains])
    end.

renew_certificate() ->
    ejabberd_acme:renew_certificates().

list_certificates(Verbose) ->
    case ejabberd_acme:is_valid_verbose_opt(Verbose) of
	true ->
	    ejabberd_acme:list_certificates(Verbose);
	false ->
	    String = io_lib:format("Invalid verbose  option: ~p", [Verbose]),
	    {invalid_option, String}
    end.

revoke_certificate(DomainOrFile) ->
    case ejabberd_acme:is_valid_revoke_cert(DomainOrFile) of
	true ->
	    ejabberd_acme:revoke_certificate(DomainOrFile);
	false ->
	    String = io_lib:format("Bad argument: ~s", [DomainOrFile]),
	    {invalid_argument, String}
    end.

%%%
%%% Purge DB
%%%

delete_expired_messages() ->
    lists:foreach(
      fun(Host) ->
              {atomic, ok} = mod_offline:remove_expired_messages(Host)
      end, ?MYHOSTS).

delete_old_messages(Days) ->
    lists:foreach(
      fun(Host) ->
              {atomic, _} = mod_offline:remove_old_messages(Days, Host)
      end, ?MYHOSTS).

%%%
%%% Mnesia management
%%%

set_master("self") ->
    set_master(node());
set_master(NodeString) when is_list(NodeString) ->
    set_master(list_to_atom(NodeString));
set_master(Node) when is_atom(Node) ->
    case mnesia:set_master_nodes([Node]) of
        ok ->
	    {ok, ""};
	{error, Reason} ->
	    String = io_lib:format("Can't set master node ~p at node ~p:~n~p",
				   [Node, node(), Reason]),
	    {error, String}
    end.

backup_mnesia(Path) ->
    case mnesia:backup(Path) of
        ok ->
	    {ok, ""};
	{error, Reason} ->
	    String = io_lib:format("Can't store backup in ~p at node ~p: ~p",
				   [filename:absname(Path), node(), Reason]),
	    {cannot_backup, String}
    end.

restore_mnesia(Path) ->
    case ejabberd_admin:restore(Path) of
	{atomic, _} ->
	    {ok, ""};
	{error, Reason} ->
	    String = io_lib:format("Can't restore backup from ~p at node ~p: ~p",
				   [filename:absname(Path), node(), Reason]),
	    {cannot_restore, String};
	{aborted,{no_exists,Table}} ->
	    String = io_lib:format("Can't restore backup from ~p at node ~p: Table ~p does not exist.",
				   [filename:absname(Path), node(), Table]),
	    {table_not_exists, String};
	{aborted,enoent} ->
	    String = io_lib:format("Can't restore backup from ~p at node ~p: File not found.",
				   [filename:absname(Path), node()]),
	    {file_not_found, String}
    end.

%% Mnesia database restore
%% This function is called from ejabberd_ctl, ejabberd_web_admin and
%% mod_configure/adhoc
restore(Path) ->
    mnesia:restore(Path, [{keep_tables,keep_tables()},
			  {default_op, skip_tables}]).

%% This function return a list of tables that should be kept from a previous
%% version backup.
%% Obsolete tables or tables created by module who are no longer used are not
%% restored and are ignored.
keep_tables() ->
    lists:flatten([acl, passwd, config,
		   keep_modules_tables()]).

%% Returns the list of modules tables in use, according to the list of actually
%% loaded modules
keep_modules_tables() ->
    lists:map(fun(Module) -> module_tables(Module) end,
	      gen_mod:loaded_modules(?MYNAME)).

%% TODO: This mapping should probably be moved to a callback function in each
%% module.
%% Mapping between modules and their tables
module_tables(mod_announce) -> [motd, motd_users];
module_tables(mod_irc) -> [irc_custom];
module_tables(mod_last) -> [last_activity];
module_tables(mod_muc) -> [muc_room, muc_registered];
module_tables(mod_offline) -> [offline_msg];
module_tables(mod_privacy) -> [privacy];
module_tables(mod_private) -> [private_storage];
module_tables(mod_pubsub) -> [pubsub_node];
module_tables(mod_roster) -> [roster];
module_tables(mod_shared_roster) -> [sr_group, sr_user];
module_tables(mod_vcard) -> [vcard, vcard_search];
module_tables(_Other) -> [].

get_local_tables() ->
    Tabs1 = lists:delete(schema, mnesia:system_info(local_tables)),
    Tabs = lists:filter(
	     fun(T) ->
		     case mnesia:table_info(T, storage_type) of
			 disc_copies -> true;
			 disc_only_copies -> true;
			 _ -> false
		     end
	     end, Tabs1),
    Tabs.

dump_mnesia(Path) ->
    Tabs = get_local_tables(),
    dump_tables(Path, Tabs).

dump_table(Path, STable) ->
    Table = list_to_atom(STable),
    dump_tables(Path, [Table]).

dump_tables(Path, Tables) ->
    case dump_to_textfile(Path, Tables) of
	ok ->
	    {ok, ""};
	{error, Reason} ->
            String = io_lib:format("Can't store dump in ~p at node ~p: ~p",
				   [filename:absname(Path), node(), Reason]),
	    {cannot_dump, String}
    end.

dump_to_textfile(File) ->
    Tabs = get_local_tables(),
    dump_to_textfile(File, Tabs).

dump_to_textfile(File, Tabs) ->
    dump_to_textfile(mnesia:system_info(is_running), Tabs, file:open(File, [write])).
dump_to_textfile(yes, Tabs, {ok, F}) ->
    Defs = lists:map(
	     fun(T) -> {T, [{record_name, mnesia:table_info(T, record_name)},
			    {attributes, mnesia:table_info(T, attributes)}]}
	     end,
	     Tabs),
    io:format(F, "~p.~n", [{tables, Defs}]),
    lists:foreach(fun(T) -> dump_tab(F, T) end, Tabs),
    file:close(F);
dump_to_textfile(_, _, {ok, F}) ->
    file:close(F),
    {error, mnesia_not_running};
dump_to_textfile(_, _, {error, Reason}) ->
    {error, Reason}.

dump_tab(F, T) ->
    W = mnesia:table_info(T, wild_pattern),
    {atomic,All} = mnesia:transaction(
		     fun() -> mnesia:match_object(T, W, read) end),
    lists:foreach(
      fun(Term) -> io:format(F,"~p.~n", [setelement(1, Term, T)]) end, All).

load_mnesia(Path) ->
    case mnesia:load_textfile(Path) of
        {atomic, ok} ->
            {ok, ""};
        {error, Reason} ->
            String = io_lib:format("Can't load dump in ~p at node ~p: ~p",
				   [filename:absname(Path), node(), Reason]),
	    {cannot_load, String}
    end.

install_fallback_mnesia(Path) ->
    case mnesia:install_fallback(Path) of
	ok ->
	    {ok, ""};
	{error, Reason} ->
	    String = io_lib:format("Can't install fallback from ~p at node ~p: ~p",
				   [filename:absname(Path), node(), Reason]),
	    {cannot_fallback, String}
    end.

mnesia_change_nodename(FromString, ToString, Source, Target) ->
    From = list_to_atom(FromString),
    To = list_to_atom(ToString),
    Switch =
	fun
	    (Node) when Node == From ->
								     io:format("     - Replacing nodename: '~p' with: '~p'~n", [From, To]),
								     To;
	(Node) when Node == To ->
		%% throw({error, already_exists});
								     io:format("     - Node: '~p' will not be modified (it is already '~p')~n", [Node, To]),
								     Node;
	(Node) ->
								     io:format("     - Node: '~p' will not be modified (it is not '~p')~n", [Node, From]),
								     Node
							     end,
Convert =
fun
    ({schema, db_nodes, Nodes}, Acc) ->
	io:format(" +++ db_nodes ~p~n", [Nodes]),
	{[{schema, db_nodes, lists:map(Switch,Nodes)}], Acc};
    ({schema, version, Version}, Acc) ->
	io:format(" +++ version: ~p~n", [Version]),
	{[{schema, version, Version}], Acc};
    ({schema, cookie, Cookie}, Acc) ->
	io:format(" +++ cookie: ~p~n", [Cookie]),
	{[{schema, cookie, Cookie}], Acc};
    ({schema, Tab, CreateList}, Acc) ->
	io:format("~n * Checking table: '~p'~n", [Tab]),
	Keys = [ram_copies, disc_copies, disc_only_copies],
	OptSwitch =
	    fun({Key, Val}) ->
		    case lists:member(Key, Keys) of
			true ->
			    io:format("   + Checking key: '~p'~n", [Key]),
			    {Key, lists:map(Switch, Val)};
			false-> {Key, Val}
		    end
	    end,
	Res = {[{schema, Tab, lists:map(OptSwitch, CreateList)}], Acc},
	Res;
    (Other, Acc) ->
	{[Other], Acc}
end,
mnesia:traverse_backup(Source, Target, Convert, switched).

clear_cache() ->
    Nodes = ejabberd_cluster:get_nodes(),
    lists:foreach(fun(T) -> ets_cache:clear(T, Nodes) end, ets_cache:all()).<|MERGE_RESOLUTION|>--- conflicted
+++ resolved
@@ -578,16 +578,7 @@
 get_certificate(Domains) ->
     case ejabberd_acme:is_valid_domain_opt(Domains) of 
 	true ->
-<<<<<<< HEAD
-	    case ejabberd_acme:is_valid_account_opt(UseNewAccount) of
-		true ->
-		    ejabberd_acme:get_certificates(Domains, UseNewAccount);
-		false ->
-		    io_lib:format("Invalid account option: ~p", [UseNewAccount])
-	    end;
-=======
-	    ejabberd_acme:get_certificates("http://localhost:4000", Domains);
->>>>>>> c31aa87b
+	    ejabberd_acme:get_certificates(Domains);
 	false ->
 	    String = io_lib:format("Invalid domains: ~p", [Domains])
     end.
